/*
 * MicroHH
 * Copyright (c) 2011-2018 Chiel van Heerwaarden
 * Copyright (c) 2011-2018 Thijs Heus
 * Copyright (c) 2014-2018 Bart van Stratum
 *
 * This file is part of MicroHH
 *
 * MicroHH is free software: you can redistribute it and/or modify
 * it under the terms of the GNU General Public License as published by
 * the Free Software Foundation, either version 3 of the License, or
 * (at your option) any later version.

 * MicroHH is distributed in the hope that it will be useful,
 * but WITHOUT ANY WARRANTY; without even the implied warranty of
 * MERCHANTABILITY or FITNESS FOR A PARTICULAR PURPOSE.  See the
 * GNU General Public License for more details.

 * You should have received a copy of the GNU General Public License
 * along with MicroHH.  If not, see <http://www.gnu.org/licenses/>.
 */

#ifndef TIMEDEP_H
#define TIMEDEP_H

#include "master.h"
#include "grid.h"
#include "timeloop.h"

class Master;
template<typename> class Grid;

enum class Timedep_switch {Disabled, Enabled};

template<typename TF>
class Timedep
{
    public:
        Timedep(Master&, Grid<TF>&, const std::string, const bool);
        ~Timedep();

        void create_timedep(Netcdf_handle&);
        void update_time_dependent(TF&, Timeloop<TF>&);

<<<<<<< HEAD
        void create_timedep_prof(Netcdf_handle&);
=======
        void create_timedep_prof(TF);
>>>>>>> 33e06445
        void update_time_dependent_prof(std::vector<TF>&, Timeloop<TF>&);

        #ifdef USECUDA
        TF* data_g;
        void update_time_dependent_prof_g(TF*, Timeloop<TF>&);
        void prepare_device();
        void clear_device();
        #endif

    private:
        Master& master;
        Grid<TF>& grid;
        const std::string varname;

        Timedep_switch sw;

        std::vector<double> time;
        std::vector<TF> data;
};
#endif<|MERGE_RESOLUTION|>--- conflicted
+++ resolved
@@ -42,11 +42,7 @@
         void create_timedep(Netcdf_handle&);
         void update_time_dependent(TF&, Timeloop<TF>&);
 
-<<<<<<< HEAD
-        void create_timedep_prof(Netcdf_handle&);
-=======
-        void create_timedep_prof(TF);
->>>>>>> 33e06445
+        void create_timedep_prof(Netcdf_handle&, const TF);
         void update_time_dependent_prof(std::vector<TF>&, Timeloop<TF>&);
 
         #ifdef USECUDA
