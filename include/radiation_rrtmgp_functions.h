/*
 * MicroHH
 * Copyright (c) 2011-2020 Chiel van Heerwaarden
 * Copyright (c) 2011-2020 Thijs Heus
 * Copyright (c) 2014-2020 Bart van Stratum
 *
 * This file is part of MicroHH
 *
 * MicroHH is free software: you can redistribute it and/or modify
 * it under the terms of the GNU General Public License as published by
 * the Free Software Foundation, either version 3 of the License, or
 * (at your option) any later version.

 * MicroHH is distributed in the hope that it will be useful,
 * but WITHOUT ANY WARRANTY; without even the implied warranty of
 * MERCHANTABILITY or FITNESS FOR A PARTICULAR PURPOSE.  See the
 * GNU General Public License for more details.

 * You should have received a copy of the GNU General Public License
 * along with MicroHH.  If not, see <http://www.gnu.org/licenses/>.
 */

#ifndef RADIATION_RRTMGP_FUNCTIONS_H
#define RADIATION_RRTMGP_FUNCTIONS_H

//// In case the code is compiled with NVCC, add the macros for CUDA
#ifdef __CUDACC__
#  define CUDA_MACRO __host__
#else
#  define CUDA_MACRO
#endif


#include <iostream>
#include <iomanip>

#include "types.h"

namespace Radiation_rrtmgp_functions
{
<<<<<<< HEAD
    //using namespace Constants;
    //using Fast_math::pow2;

    // INLINE FUNCTIONS
//    template<typename TF>
//    CUDA_MACRO inline TF virtual_temperature(const TF exn, const TF thl, const TF qt, const TF ql, const TF qi)
//    {
//        const TF th = thl + Lv<TF>*ql/(cp<TF>*exn) + Ls<TF>*qi/(cp<TF>*exn);
//        return th * (TF(1.) - (TF(1.) - Rv<TF>/Rd<TF>)*qt - Rv<TF>/Rd<TF>*(ql+qi));
//    }
    inline std::pair<Float, Float> calc_cos_zenith_angle(
=======
    inline Float calc_cos_zenith_angle(
>>>>>>> 84582b65
            const Float lat, const Float lon, const int day_of_year,
            const Float seconds_since_midnight, const int year)
    {
        /* Based on: Paltridge, G. W. and Platt, C. M. R. (1976).
                     Radiative Processes in Meteorology and Climatology.
                     Elsevier, New York, 318 pp. */


        // CvH: there is no necessity to do this computation in single precision as it single value cpu only.

        const Float pi = Float(M_PI);

        // Account for leap year
        int days_per_year;
        if ((year%4 == 0) && ((year%100 != 0) || (year%400 == 0)))
            days_per_year = 366;
        else
            days_per_year = 365;

        // DOY in time calculations are zero based:
        const int doy = day_of_year-1;

        // Lat/lon in radians
        const Float radlat = lat * pi/Float(180);
        const Float radlon = lon * pi/Float(180);

        // DOY in range (0,2*pi)
        const Float doy_pi = Float(2)*pi*doy/days_per_year;

        // Solar declination angle
        const Float declination_angle = \
                Float(0.006918) - Float(0.399912) * std::cos(doy_pi) + Float(0.070257) * std::sin(doy_pi)
              - Float(0.006758) * std::cos(Float(2)*doy_pi) + Float(0.000907) * std::sin(Float(2)*doy_pi)
              - Float(0.002697) * std::cos(Float(3)*doy_pi) + Float(0.00148)  * std::sin(Float(3)*doy_pi);

        // Hour angle in radians, using true solar time
        const Float a1 = (Float(1.00554) * doy - Float( 6.28306)) * pi/Float(180);
        const Float a2 = (Float(1.93946) * doy + Float(23.35089)) * pi/Float(180);
        const Float a3 = (Float(7.67825) * std::sin(a1) + Float(10.09176) * std::sin(a2)) / Float(60);

        const Float hour_solar_time = (seconds_since_midnight/Float(3600)) - a3 + radlon * (Float(180.)/pi/Float(15.0));
        const Float hour_angle = (hour_solar_time-Float(12))*Float(15.0)*(pi/Float(180));

        // Cosine of solar zenith angle
        const Float cos_zenith = std::sin(radlat) * std::sin(declination_angle)
                               + std::cos(radlat) * std::cos(declination_angle) * std::cos(hour_angle);

        const Float cos_elevation = std::cos(Float(0.5)*pi - std::acos(cos_zenith));

        const Float cos_azimuth = (
              std::cos(radlat) * std::sin(declination_angle)
            - std::sin(radlat) * std::cos(declination_angle) * std::cos(hour_angle) ) / cos_elevation;

        const Float azimuth = (hour_angle <= Float(0.)) ? std::acos(cos_azimuth) : Float(2.)*pi - std::acos(cos_azimuth);

        return std::pair<Float, Float>(cos_zenith, azimuth);
    }


    inline Float calc_sun_distance_factor(const Float frac_doy)
    {
        // Based on: An Introduction to Atmospheric Radiation, Liou, Eq. 2.2.9.
        constexpr Float an [] = {1.000110, 0.034221, 0.000719};
        constexpr Float bn [] = {0,        0.001280, 0.000077};

        const Float pi = Float(M_PI);

        // NOTE: DOY in time calculations are zero based
        const Float t = Float(2)*pi*(frac_doy-Float(1))/Float(365);

        Float factor = Float(0);
        for (int n=0; n<3; ++n)
            factor += an[n]*std::cos(Float(n)*t) + bn[n]*std::sin(Float(n)*t);

        return factor;
    }


}
#endif<|MERGE_RESOLUTION|>--- conflicted
+++ resolved
@@ -38,30 +38,13 @@
 
 namespace Radiation_rrtmgp_functions
 {
-<<<<<<< HEAD
-    //using namespace Constants;
-    //using Fast_math::pow2;
-
-    // INLINE FUNCTIONS
-//    template<typename TF>
-//    CUDA_MACRO inline TF virtual_temperature(const TF exn, const TF thl, const TF qt, const TF ql, const TF qi)
-//    {
-//        const TF th = thl + Lv<TF>*ql/(cp<TF>*exn) + Ls<TF>*qi/(cp<TF>*exn);
-//        return th * (TF(1.) - (TF(1.) - Rv<TF>/Rd<TF>)*qt - Rv<TF>/Rd<TF>*(ql+qi));
-//    }
     inline std::pair<Float, Float> calc_cos_zenith_angle(
-=======
-    inline Float calc_cos_zenith_angle(
->>>>>>> 84582b65
             const Float lat, const Float lon, const int day_of_year,
             const Float seconds_since_midnight, const int year)
     {
         /* Based on: Paltridge, G. W. and Platt, C. M. R. (1976).
                      Radiative Processes in Meteorology and Climatology.
                      Elsevier, New York, 318 pp. */
-
-
-        // CvH: there is no necessity to do this computation in single precision as it single value cpu only.
 
         const Float pi = Float(M_PI);
 
