--- conflicted
+++ resolved
@@ -46,14 +46,8 @@
   set(CUDA_PROPAGATE_HOST_FLAGS OFF)
   set(CUFFT_LIB "/opt/cuda/lib64/libcufft.so")
   set(LIBS ${LIBS} ${CUFFT_LIB} -rdynamic )
-<<<<<<< HEAD
-  set(USER_CUDA_NVCC_FLAGS "-arch=sm_70")
-  list(APPEND CUDA_NVCC_FLAGS " -std=c++14")
-  set(USER_CUDA_NVCC_FLAGS_RELEASE "-Xptxas -O3 -use_fast_math")
-=======
   set(USER_CUDA_NVCC_FLAGS "-arch=sm_70 -std=c++14 -Xcompiler -fopenmp")
   set(USER_CUDA_NVCC_FLAGS_RELEASE "-Xptxas -O3")
->>>>>>> fff3e372
   set(USER_CUDA_NVCC_FLAGS_DEBUG "-O0 -g -G")
 endif()
 
