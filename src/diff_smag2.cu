/*
 * MicroHH
 * Copyright (c) 2011-2020 Chiel van Heerwaarden
 * Copyright (c) 2011-2020 Thijs Heus
 * Copyright (c) 2014-2020 Bart van Stratum
 *
 * This file is part of MicroHH
 *
 * MicroHH is free software: you can redistribute it and/or modify
 * it under the terms of the GNU General Public License as published by
 * the Free Software Foundation, either version 3 of the License, or
 * (at your option) any later version.

 * MicroHH is distributed in the hope that it will be useful,
 * but WITHOUT ANY WARRANTY; without even the implied warranty of
 * MERCHANTABILITY or FITNESS FOR A PARTICULAR PURPOSE.  See the
 * GNU General Public License for more details.

 * You should have received a copy of the GNU General Public License
 * along with MicroHH.  If not, see <http://www.gnu.org/licenses/>.
 */

#include <cstdio>
#include <cmath>
#include <algorithm>
#include <iostream>

#include "grid.h"
#include "fields.h"
#include "master.h"
#include "diff_smag2.h"
#include "boundary.h"
#include "boundary_surface.h"
#include "defines.h"
#include "constants.h"
#include "thermo.h"
#include "tools.h"
#include "stats.h"
#include "monin_obukhov.h"
#include "fast_math.h"
<<<<<<< HEAD
#include "cuda_launcher.h"
#include "diff_smag2_kernels.cuh"
=======

#include "diff_kernels.cuh"

namespace
{
    namespace most = Monin_obukhov;
    namespace fm = Fast_math;
    namespace dk = Diff_kernels_g;

    template<typename TF, Surface_model surface_model> __global__
    void evisc_g(
            TF* __restrict__ evisc,
            TF* __restrict__ N2,
            TF* __restrict__ bgradbot,
            TF* __restrict__ mlen0,
            TF* __restrict__ z0m,
            TF* __restrict__ z,
            const TF tPri,
            const int istart, const int iend,
            const int jstart, const int jend,
            const int kstart, const int kend,
            const int jj,     const int kk)
    {
        const int i = blockIdx.x*blockDim.x + threadIdx.x + istart;
        const int j = blockIdx.y*blockDim.y + threadIdx.y + jstart;
        const int k = blockIdx.z + kstart;

        const TF n_mason = TF(2);

        if (i < iend && j < jend && k < kend)
        {
            const int ij  = i + j*jj;
            const int ijk = i + j*jj + k*kk;

            if (k == kstart && surface_model == Surface_model::Enabled)
            {
                // calculate smagorinsky constant times filter width squared, use wall damping according to Mason
                TF RitPrratio = bgradbot[ij] / evisc[ijk] * tPri;
                RitPrratio = fmin(RitPrratio, TF(1.-Constants::dsmall));

                const TF mlen = std::pow(TF(1.)/(TF(1.)/mlen0[k] + TF(1.)/(std::pow(Constants::kappa<TF>*(z[kstart]+z0m[ij]), n_mason))), TF(1.)/n_mason);
                evisc[ijk] = fm::pow2(mlen) * sqrt(evisc[ijk] * (TF(1.)-RitPrratio));
            }
            else if (surface_model == Surface_model::Enabled)
            {
                // Add the buoyancy production to the TKE
                TF RitPrratio = N2[ijk] / evisc[ijk] * tPri;
                RitPrratio = fmin(RitPrratio, TF(1.-Constants::dsmall));

                // Mason mixing length
                const TF mlen = std::pow(TF(1.)/(TF(1.)/mlen0[k] + TF(1.)/(std::pow(Constants::kappa<TF>*(z[k]+z0m[ij]), n_mason))), TF(1.)/n_mason);
                evisc[ijk] = fm::pow2(mlen) * sqrt(evisc[ijk] * (TF(1.)-RitPrratio));
            }
            else
            {
                // calculate smagorinsky constant times filter width squared, use wall damping according to Mason
                TF RitPrratio = N2[ijk] / evisc[ijk] * tPri;
                RitPrratio = fmin(RitPrratio, TF(1.-Constants::dsmall));
                evisc[ijk] = fm::pow2(mlen0[k]) * sqrt(evisc[ijk] * (TF(1.)-RitPrratio));
            }
        }
    }

    template<typename TF> __global__
    void evisc_neutral_g(
            TF* __restrict__ evisc,
            TF* __restrict__ z0m,
            TF* __restrict__ z,
            TF* __restrict__ mlen0,
            const int istart, const int jstart, const int kstart,
            const int iend, const int jend, const int kend,
            const int jj, const int kk)
    {
        const int i = blockIdx.x*blockDim.x + threadIdx.x + istart;
        const int j = blockIdx.y*blockDim.y + threadIdx.y + jstart;
        const int k = blockIdx.z + kstart;

        const TF n_mason = TF(2);

        if (i < iend && j < jend && k < kend)
        {
            const int ijk = i + j*jj + k*kk;
            const int ij = i + j*jj;

            const TF mlen = std::pow(TF(1.)/(TF(1.)/mlen0[k] + TF(1.)/(std::pow(Constants::kappa<TF>*(z[k]+z0m[ij]), n_mason))), TF(1.)/n_mason);
            evisc[ijk] = fm::pow2(mlen) * sqrt(evisc[ijk]);
        }
    }

    template<typename TF> __global__
    void evisc_neutral_vandriest_g(
            TF* __restrict__ evisc,
            const TF* __restrict__ u, const TF* __restrict__ v,
            const TF* __restrict__ mlen_smag,
            const TF* __restrict__ z, const TF* __restrict__ dzhi,
            const TF zsize, const TF visc,
            const int istart, const int jstart, const int kstart,
            const int iend, const int jend, const int kend,
            const int jj, const int kk)

    {
        const int i = blockIdx.x*blockDim.x + threadIdx.x + istart;
        const int j = blockIdx.y*blockDim.y + threadIdx.y + jstart;
        const int k = blockIdx.z + kstart;

        const TF A_vandriest = TF(26.);

        if (i < iend && j < jend && k < kend)
        {
            const int ijk = i + j*jj + k*kk;
            const int ijk_bot = i + j*jj + kstart*kk;
            const int ijk_top = i + j*jj + kend*kk;

            const TF u_tau_bot = pow(
                    fm::pow2( visc*(u[ijk_bot] - u[ijk_bot-kk] )*dzhi[kstart] )
                  + fm::pow2( visc*(v[ijk_bot] - v[ijk_bot-kk] )*dzhi[kstart] ), TF(0.25) );
            const TF u_tau_top = pow(
                    fm::pow2( visc*(u[ijk_top] - u[ijk_top-kk] )*dzhi[kend] )
                  + fm::pow2( visc*(v[ijk_top] - v[ijk_top-kk] )*dzhi[kend] ), TF(0.25) );

            const TF fac_bot = TF(1.) - exp( -(       z[k] *u_tau_bot) / (A_vandriest*visc) );
            const TF fac_top = TF(1.) - exp( -((zsize-z[k])*u_tau_top) / (A_vandriest*visc) );

            const TF fac = min(fac_bot, fac_top);

            evisc[ijk] = fm::pow2(fac * mlen_smag[k]) * sqrt(evisc[ijk]);
        }
    }

    template<typename TF> __global__
    void calc_ghostcells_evisc(
            TF* __restrict__ evisc,
            const int icells, const int jcells,
            const int kstart, const int kend,
            const int jj, const int kk)
    {
        const int i = blockIdx.x*blockDim.x + threadIdx.x;
        const int j = blockIdx.y*blockDim.y + threadIdx.y;

        if (i < icells && j < jcells)
        {
            const int kb = kstart;
            const int kt = kend-1;

            const int ijkb = i + j*jj + kb*kk;
            const int ijkt = i + j*jj + kt*kk;

            evisc[ijkb-kk] = evisc[ijkb];
            evisc[ijkt+kk] = evisc[ijkt];
        }
    }
}
>>>>>>> 51616104

/* Calculate the mixing length (mlen) offline, and put on GPU */
#ifdef USECUDA
template<typename TF>
void Diff_smag2<TF>::prepare_device(Boundary<TF>& boundary)
{
    auto& gd = grid.get_grid_data();

    std::vector<TF> mlen(gd.kcells);

    if (boundary.get_switch() == "default")
    {
        for (int k=0; k<gd.kcells; ++k)
            mlen[k] = cs * pow(gd.dx*gd.dy*gd.dz[k], 1./3.);
    }
    else
    {
        const TF n_mason = TF(2);
        for (int k=0; k<gd.kcells; ++k)
            mlen[k] = std::pow(cs * std::pow(gd.dx*gd.dy*gd.dz[k], TF(1./3.)), n_mason);
    }

    mlen_g.allocate(gd.kcells);
    cuda_safe_call(cudaMemcpy(mlen_g, mlen.data(), mlen_g.size_in_bytes(), cudaMemcpyHostToDevice));
}

template<typename TF>
void Diff_smag2<TF>::clear_device()
{
}
#endif

#ifdef USECUDA
template<typename TF>
void Diff_smag2<TF>::exec_viscosity(Stats<TF>&, Thermo<TF>& thermo)
{
    using namespace diff_smag2;
    auto& gd = grid.get_grid_data();

    const int blocki = gd.ithread_block;
    const int blockj = gd.jthread_block;
    const int gridi  = gd.imax/blocki + (gd.imax%blocki > 0);
    const int gridj  = gd.jmax/blockj + (gd.jmax%blockj > 0);

    dim3 gridGPU (gridi, gridj, gd.kcells);
    dim3 blockGPU(blocki, blockj, 1);

    // Contain the full icells and jcells in this grid.
    const int grid2di  = gd.icells/blocki + (gd.icells%blocki > 0);
    const int grid2dj  = gd.jcells/blockj + (gd.jcells%blockj > 0);

    dim3 grid2dGPU (grid2di, grid2dj);
    dim3 block2dGPU(blocki, blockj);

    // Use surface model.
    if (boundary.get_switch() != "default")
    {
        auto& z0m_g   = boundary.get_z0m_g();

        // Get MO gradients velocity:
        auto& dudz_g  = boundary.get_dudz_g();
        auto& dvdz_g  = boundary.get_dvdz_g();

        // Calculate total strain rate
<<<<<<< HEAD
        launch_grid_kernel<calc_strain2_g<TF, Surface_model::Enabled>>(
            gd,
            fields.sd.at("evisc")->fld_g.view(),
=======
        dk::calc_strain2_g<TF, Surface_model::Enabled><<<gridGPU, blockGPU>>>(
            fields.sd.at("evisc")->fld_g,
>>>>>>> 51616104
            fields.mp.at("u")->fld_g,
            fields.mp.at("v")->fld_g,
            fields.mp.at("w")->fld_g,
            dudz_g, dvdz_g,
            gd.dzi_g, gd.dzhi_g,
            gd.dxi, gd.dyi);

        if (thermo.get_switch() == Thermo_type::Disabled)
        {
            // Start with retrieving the stability information
            evisc_neutral_g<TF><<<gridGPU, blockGPU>>>(
                fields.sd.at("evisc")->fld_g,
                z0m_g, gd.z_g, mlen_g,
                gd.istart, gd.jstart, gd.kstart,
                gd.iend,   gd.jend,   gd.kend,
                gd.icells, gd.ijcells);
            cuda_check_error();
        }
        else
        {
            // Assume buoyancy calculation is needed
            auto tmp1 = fields.get_tmp_g();
            thermo.get_thermo_field_g(*tmp1, "N2", false);

            // Get MO gradient buoyancy:
            auto& dbdz_g  = boundary.get_dbdz_g();

            // Calculate eddy viscosity
            TF tPri = 1./tPr;

            launch_grid_kernel<evisc_g<TF, Surface_model::Enabled>>(
                gd,
                fields.sd.at("evisc")->fld_g.view(),
                tmp1->fld_g, dbdz_g,
                mlen_g, z0m_g, gd.z_g,
                tPri);

            fields.release_tmp_g(tmp1);
        }

        boundary_cyclic.exec_g(fields.sd.at("evisc")->fld_g);
    }
    // Do not use surface model.
    else
    {
        // Calculate total strain rate
<<<<<<< HEAD
        launch_grid_kernel<calc_strain2_g<TF, Surface_model::Disabled>>(
            gd,
            fields.sd.at("evisc")->fld_g.view(),
=======
        dk::calc_strain2_g<TF, Surface_model::Disabled><<<gridGPU, blockGPU>>>(
            fields.sd.at("evisc")->fld_g,
>>>>>>> 51616104
            fields.mp.at("u")->fld_g,
            fields.mp.at("v")->fld_g,
            fields.mp.at("w")->fld_g,
            nullptr, nullptr,
            gd.dzi_g, gd.dzhi_g,
            gd.dxi, gd.dyi);

        // start with retrieving the stability information
        if (thermo.get_switch() == Thermo_type::Disabled)
        {
            evisc_neutral_vandriest_g<TF><<<gridGPU, blockGPU>>>(
                fields.sd.at("evisc")->fld_g,
                fields.mp.at("u")->fld_g,
                fields.mp.at("v")->fld_g,
                mlen_g, gd.z_g, gd.dzhi_g,
                gd.zsize, fields.visc,
                gd.istart, gd.jstart, gd.kstart,
                gd.iend, gd.jend, gd.kend,
                gd.icells, gd.ijcells);
            cuda_check_error();
        }
        // assume buoyancy calculation is needed
        else
        {
            // store the buoyancyflux in datafluxbot of tmp1
            auto tmp1 = fields.get_tmp_g();
            thermo.get_buoyancy_fluxbot_g(*tmp1);
            // As we only use the fluxbot field of tmp1 we store the N2 in the interior.
            thermo.get_thermo_field_g(*tmp1, "N2", false);

            // Calculate eddy viscosity
            TF tPri = 1./tPr;

            launch_grid_kernel<evisc_g<TF, Surface_model::Enabled>>(
                gd,
                fields.sd.at("evisc")->fld_g.view(),
                tmp1->fld_g, nullptr,
                mlen_g, nullptr, gd.z_g,
                tPri);

            fields.release_tmp_g(tmp1);
        }

        boundary_cyclic.exec_g(fields.sd.at("evisc")->fld_g);
        calc_ghostcells_evisc<TF><<<grid2dGPU, block2dGPU>>>(
                fields.sd.at("evisc")->fld_g,
                gd.icells, gd.jcells,
                gd.kstart, gd.kend,
                gd.icells, gd.ijcells);
    }

    cuda_check_error();
}
#endif

#ifdef USECUDA
template<typename TF>
void Diff_smag2<TF>::exec(Stats<TF>& stats)
{
    using namespace diff_smag2;
    auto& gd = grid.get_grid_data();

    const TF dxidxi = TF(1)/(gd.dx * gd.dx);
    const TF dyidyi = TF(1)/(gd.dy * gd.dy);
    const TF tPri = TF(1)/tPr;

    // Do not use surface model.
    if (boundary.get_switch() == "default")
    {
<<<<<<< HEAD
        launch_grid_kernel<diff_uvw_g<TF, Surface_model::Disabled>>(
                gd,
                fields.mt.at("u")->fld_g.view(), fields.mt.at("v")->fld_g.view(), fields.mt.at("w")->fld_g.view(),
                fields.sd.at("evisc")->fld_g,
                fields.mp.at("u")->fld_g, fields.mp.at("v")->fld_g, fields.mp.at("w")->fld_g,
                fields.mp.at("u")->flux_bot_g, fields.mp.at("u")->flux_top_g,
                fields.mp.at("v")->flux_bot_g, fields.mp.at("v")->flux_top_g,
                gd.dzi_g, gd.dzhi_g, gd.dxi, gd.dyi,
                fields.rhoref_g, fields.rhorefh_g,
                fields.rhorefi_g, fields.rhorefhi_g,
                fields.visc);

        for (auto it : fields.st)
        {
            launch_grid_kernel<diff_c_g<TF, Surface_model::Disabled>>(
                    gd,
                    it.second->fld_g.view(), fields.sp.at(it.first)->fld_g, fields.sd.at("evisc")->fld_g,
                    fields.sp.at(it.first)->flux_bot_g, fields.sp.at(it.first)->flux_top_g,
                    gd.dzi_g, gd.dzhi_g, dxidxi, dyidyi,
                    fields.rhorefi_g, fields.rhorefh_g,
                    tPri, fields.sp.at(it.first)->visc);
=======
        dk::diff_uvw_g<TF, Surface_model::Disabled><<<gridGPU, blockGPU>>>(
                fields.mt.at("u")->fld_g,
                fields.mt.at("v")->fld_g,
                fields.mt.at("w")->fld_g,
                fields.sd.at("evisc")->fld_g,
                fields.mp.at("u")->fld_g,
                fields.mp.at("v")->fld_g,
                fields.mp.at("w")->fld_g,
                fields.mp.at("u")->flux_bot_g,
                fields.mp.at("u")->flux_top_g,
                fields.mp.at("v")->flux_bot_g,
                fields.mp.at("v")->flux_top_g,
                gd.dzi_g,
                gd.dzhi_g,
                fields.rhoref_g,
                fields.rhorefh_g,
                gd.dxi,
                gd.dyi,
                fields.visc,
                gd.istart, gd.iend,
                gd.jstart, gd.jend,
                gd.kstart, gd.kend,
                gd.icells, gd.ijcells);

        cuda_check_error();

        for (auto it : fields.st)
        {
            dk::diff_c_g<TF, Surface_model::Disabled><<<gridGPU, blockGPU>>>(
                    it.second->fld_g,
                    fields.sp.at(it.first)->fld_g,
                    fields.sd.at("evisc")->fld_g,
                    fields.sp.at(it.first)->flux_bot_g,
                    fields.sp.at(it.first)->flux_top_g,
                    gd.dzi_g,
                    gd.dzhi_g,
                    fields.rhoref_g,
                    fields.rhorefh_g,
                    dxidxi,
                    dyidyi,
                    tPri,
                    fields.sp.at(it.first)->visc,
                    gd.istart, gd.iend,
                    gd.jstart, gd.jend,
                    gd.kstart, gd.kend,
                    gd.icells, gd.ijcells);
>>>>>>> 51616104
        }
        cuda_check_error();
    }
    // Use surface model.
    else
    {
<<<<<<< HEAD
        launch_grid_kernel<diff_uvw_g<TF, Surface_model::Enabled>>(
                gd,
                fields.mt.at("u")->fld_g.view(), fields.mt.at("v")->fld_g.view(), fields.mt.at("w")->fld_g.view(),
                fields.sd.at("evisc")->fld_g,
                fields.mp.at("u")->fld_g, fields.mp.at("v")->fld_g, fields.mp.at("w")->fld_g,
                fields.mp.at("u")->flux_bot_g, fields.mp.at("u")->flux_top_g,
                fields.mp.at("v")->flux_bot_g, fields.mp.at("v")->flux_top_g,
                gd.dzi_g, gd.dzhi_g, gd.dxi, gd.dyi,
                fields.rhoref_g, fields.rhorefh_g,
                fields.rhorefi_g, fields.rhorefhi_g,
                fields.visc);

        for (auto it : fields.st)
            launch_grid_kernel<diff_c_g<TF, Surface_model::Enabled>>(
                    gd,
                    it.second->fld_g.view(), fields.sp.at(it.first)->fld_g, fields.sd.at("evisc")->fld_g,
                    fields.sp.at(it.first)->flux_bot_g, fields.sp.at(it.first)->flux_top_g,
                    gd.dzi_g, gd.dzhi_g, dxidxi, dyidyi,
                    fields.rhorefi_g, fields.rhorefh_g,
                    tPri, fields.sp.at(it.first)->visc);
=======
        dk::diff_uvw_g<TF, Surface_model::Enabled><<<gridGPU, blockGPU>>>(
                fields.mt.at("u")->fld_g,
                fields.mt.at("v")->fld_g,
                fields.mt.at("w")->fld_g,
                fields.sd.at("evisc")->fld_g,
                fields.mp.at("u")->fld_g,
                fields.mp.at("v")->fld_g,
                fields.mp.at("w")->fld_g,
                fields.mp.at("u")->flux_bot_g,
                fields.mp.at("u")->flux_top_g,
                fields.mp.at("v")->flux_bot_g,
                fields.mp.at("v")->flux_top_g,
                gd.dzi_g,
                gd.dzhi_g,
                fields.rhoref_g,
                fields.rhorefh_g,
                gd.dxi,
                gd.dyi,
                fields.visc,
                gd.istart, gd.iend,
                gd.jstart, gd.jend,
                gd.kstart, gd.kend,
                gd.icells, gd.ijcells);
        cuda_check_error();

        for (auto it : fields.st)
            dk::diff_c_g<TF, Surface_model::Enabled><<<gridGPU, blockGPU>>>(
                    it.second->fld_g,
                    fields.sp.at(it.first)->fld_g,
                    fields.sd.at("evisc")->fld_g,
                    fields.sp.at(it.first)->flux_bot_g,
                    fields.sp.at(it.first)->flux_top_g,
                    gd.dzi_g,
                    gd.dzhi_g,
                    fields.rhoref_g,
                    fields.rhorefh_g,
                    dxidxi,
                    dyidyi,
                    tPri,
                    fields.sp.at(it.first)->visc,
                    gd.istart, gd.iend,
                    gd.jstart, gd.jend,
                    gd.kstart, gd.kend,
                    gd.icells, gd.ijcells);
>>>>>>> 51616104
        cuda_check_error();
    }

    cudaDeviceSynchronize();
    stats.calc_tend(*fields.mt.at("u"), tend_name);
    stats.calc_tend(*fields.mt.at("v"), tend_name);
    stats.calc_tend(*fields.mt.at("w"), tend_name);
    for (auto it : fields.st)
        stats.calc_tend(*it.second, tend_name);

}
#endif

#ifdef USECUDA
template<typename TF>
unsigned long Diff_smag2<TF>::get_time_limit(unsigned long idt, double dt)
{
    auto& gd = grid.get_grid_data();

    const int blocki = gd.ithread_block;
    const int blockj = gd.jthread_block;
    const int gridi  = gd.imax/blocki + (gd.imax%blocki > 0);
    const int gridj  = gd.jmax/blockj + (gd.jmax%blockj > 0);

    dim3 gridGPU (gridi, gridj, gd.kmax);
    dim3 blockGPU(blocki, blockj, 1);

    const TF dxidxi = TF(1)/(gd.dx * gd.dx);
    const TF dyidyi = TF(1)/(gd.dy * gd.dy);
    const TF tPrfac_i = TF(1)/std::min(TF(1.), tPr);

    auto tmp1 = fields.get_tmp_g();

    // Calculate dnmul in tmp1 field
<<<<<<< HEAD
    diff_smag2::calc_dnmul_g<TF><<<gridGPU, blockGPU>>>(
            tmp1->fld_g, fields.sd.at("evisc")->fld_g,
            gd.dzi_g, tPrfac_i, dxidxi, dyidyi,
            gd.istart, gd.jstart, gd.kstart,
            gd.iend,   gd.jend,   gd.kend,
=======
    dk::calc_dnmul_g<<<gridGPU, blockGPU>>>(
            tmp1->fld_g,
            fields.sd.at("evisc")->fld_g,
            gd.dzi_g,
            tPrfac_i,
            dxidxi, dyidyi,
            gd.istart, gd.iend,
            gd.jstart, gd.jend,
            gd.kstart, gd.kend,
>>>>>>> 51616104
            gd.icells, gd.ijcells);
    cuda_check_error();

    // Get maximum from tmp1 field
    double dnmul = field3d_operators.calc_max_g(tmp1->fld_g);
    dnmul = std::max(Constants::dsmall, dnmul);

    const unsigned long idtlim = idt * dnmax/(dnmul*dt);

    fields.release_tmp_g(tmp1);

    return idtlim;
}
#endif

#ifdef USECUDA
template<typename TF>
double Diff_smag2<TF>::get_dn(double dt)
{
    auto& gd = grid.get_grid_data();

    const int blocki = gd.ithread_block;
    const int blockj = gd.jthread_block;
    const int gridi  = gd.imax/blocki + (gd.imax%blocki > 0);
    const int gridj  = gd.jmax/blockj + (gd.jmax%blockj > 0);

    dim3 gridGPU (gridi, gridj, gd.kmax);
    dim3 blockGPU(blocki, blockj, 1);

    const TF dxidxi = TF(1)/(gd.dx * gd.dx);
    const TF dyidyi = TF(1)/(gd.dy * gd.dy);
    const TF tPrfac_i = TF(1)/std::min(TF(1.), tPr);

    // Calculate dnmul in tmp1 field
    auto dnmul_tmp = fields.get_tmp_g();

<<<<<<< HEAD
    diff_smag2::calc_dnmul_g<TF><<<gridGPU, blockGPU>>>(
        dnmul_tmp->fld_g, fields.sd.at("evisc")->fld_g,
        gd.dzi_g, tPrfac_i, dxidxi, dyidyi,
        gd.istart, gd.jstart, gd.kstart,
        gd.iend,   gd.jend,   gd.kend,
=======
    dk::calc_dnmul_g<<<gridGPU, blockGPU>>>(
        dnmul_tmp->fld_g,
        fields.sd.at("evisc")->fld_g,
        gd.dzi_g,
        tPrfac_i,
        dxidxi, dyidyi,
        gd.istart, gd.iend,
        gd.jstart, gd.jend,
        gd.kstart, gd.kend,
>>>>>>> 51616104
        gd.icells, gd.ijcells);
    cuda_check_error();

    // Get maximum from tmp1 field
    // CvH This is odd, because there might be need for calc_max in CPU version.
    double dnmul = field3d_operators.calc_max_g(dnmul_tmp->fld_g);

    fields.release_tmp_g(dnmul_tmp);

    return dnmul*dt;
}
#endif


#ifdef FLOAT_SINGLE
template class Diff_smag2<float>;
#else
template class Diff_smag2<double>;
#endif<|MERGE_RESOLUTION|>--- conflicted
+++ resolved
@@ -29,7 +29,6 @@
 #include "fields.h"
 #include "master.h"
 #include "diff_smag2.h"
-#include "boundary.h"
 #include "boundary_surface.h"
 #include "defines.h"
 #include "constants.h"
@@ -38,163 +37,8 @@
 #include "stats.h"
 #include "monin_obukhov.h"
 #include "fast_math.h"
-<<<<<<< HEAD
 #include "cuda_launcher.h"
 #include "diff_smag2_kernels.cuh"
-=======
-
-#include "diff_kernels.cuh"
-
-namespace
-{
-    namespace most = Monin_obukhov;
-    namespace fm = Fast_math;
-    namespace dk = Diff_kernels_g;
-
-    template<typename TF, Surface_model surface_model> __global__
-    void evisc_g(
-            TF* __restrict__ evisc,
-            TF* __restrict__ N2,
-            TF* __restrict__ bgradbot,
-            TF* __restrict__ mlen0,
-            TF* __restrict__ z0m,
-            TF* __restrict__ z,
-            const TF tPri,
-            const int istart, const int iend,
-            const int jstart, const int jend,
-            const int kstart, const int kend,
-            const int jj,     const int kk)
-    {
-        const int i = blockIdx.x*blockDim.x + threadIdx.x + istart;
-        const int j = blockIdx.y*blockDim.y + threadIdx.y + jstart;
-        const int k = blockIdx.z + kstart;
-
-        const TF n_mason = TF(2);
-
-        if (i < iend && j < jend && k < kend)
-        {
-            const int ij  = i + j*jj;
-            const int ijk = i + j*jj + k*kk;
-
-            if (k == kstart && surface_model == Surface_model::Enabled)
-            {
-                // calculate smagorinsky constant times filter width squared, use wall damping according to Mason
-                TF RitPrratio = bgradbot[ij] / evisc[ijk] * tPri;
-                RitPrratio = fmin(RitPrratio, TF(1.-Constants::dsmall));
-
-                const TF mlen = std::pow(TF(1.)/(TF(1.)/mlen0[k] + TF(1.)/(std::pow(Constants::kappa<TF>*(z[kstart]+z0m[ij]), n_mason))), TF(1.)/n_mason);
-                evisc[ijk] = fm::pow2(mlen) * sqrt(evisc[ijk] * (TF(1.)-RitPrratio));
-            }
-            else if (surface_model == Surface_model::Enabled)
-            {
-                // Add the buoyancy production to the TKE
-                TF RitPrratio = N2[ijk] / evisc[ijk] * tPri;
-                RitPrratio = fmin(RitPrratio, TF(1.-Constants::dsmall));
-
-                // Mason mixing length
-                const TF mlen = std::pow(TF(1.)/(TF(1.)/mlen0[k] + TF(1.)/(std::pow(Constants::kappa<TF>*(z[k]+z0m[ij]), n_mason))), TF(1.)/n_mason);
-                evisc[ijk] = fm::pow2(mlen) * sqrt(evisc[ijk] * (TF(1.)-RitPrratio));
-            }
-            else
-            {
-                // calculate smagorinsky constant times filter width squared, use wall damping according to Mason
-                TF RitPrratio = N2[ijk] / evisc[ijk] * tPri;
-                RitPrratio = fmin(RitPrratio, TF(1.-Constants::dsmall));
-                evisc[ijk] = fm::pow2(mlen0[k]) * sqrt(evisc[ijk] * (TF(1.)-RitPrratio));
-            }
-        }
-    }
-
-    template<typename TF> __global__
-    void evisc_neutral_g(
-            TF* __restrict__ evisc,
-            TF* __restrict__ z0m,
-            TF* __restrict__ z,
-            TF* __restrict__ mlen0,
-            const int istart, const int jstart, const int kstart,
-            const int iend, const int jend, const int kend,
-            const int jj, const int kk)
-    {
-        const int i = blockIdx.x*blockDim.x + threadIdx.x + istart;
-        const int j = blockIdx.y*blockDim.y + threadIdx.y + jstart;
-        const int k = blockIdx.z + kstart;
-
-        const TF n_mason = TF(2);
-
-        if (i < iend && j < jend && k < kend)
-        {
-            const int ijk = i + j*jj + k*kk;
-            const int ij = i + j*jj;
-
-            const TF mlen = std::pow(TF(1.)/(TF(1.)/mlen0[k] + TF(1.)/(std::pow(Constants::kappa<TF>*(z[k]+z0m[ij]), n_mason))), TF(1.)/n_mason);
-            evisc[ijk] = fm::pow2(mlen) * sqrt(evisc[ijk]);
-        }
-    }
-
-    template<typename TF> __global__
-    void evisc_neutral_vandriest_g(
-            TF* __restrict__ evisc,
-            const TF* __restrict__ u, const TF* __restrict__ v,
-            const TF* __restrict__ mlen_smag,
-            const TF* __restrict__ z, const TF* __restrict__ dzhi,
-            const TF zsize, const TF visc,
-            const int istart, const int jstart, const int kstart,
-            const int iend, const int jend, const int kend,
-            const int jj, const int kk)
-
-    {
-        const int i = blockIdx.x*blockDim.x + threadIdx.x + istart;
-        const int j = blockIdx.y*blockDim.y + threadIdx.y + jstart;
-        const int k = blockIdx.z + kstart;
-
-        const TF A_vandriest = TF(26.);
-
-        if (i < iend && j < jend && k < kend)
-        {
-            const int ijk = i + j*jj + k*kk;
-            const int ijk_bot = i + j*jj + kstart*kk;
-            const int ijk_top = i + j*jj + kend*kk;
-
-            const TF u_tau_bot = pow(
-                    fm::pow2( visc*(u[ijk_bot] - u[ijk_bot-kk] )*dzhi[kstart] )
-                  + fm::pow2( visc*(v[ijk_bot] - v[ijk_bot-kk] )*dzhi[kstart] ), TF(0.25) );
-            const TF u_tau_top = pow(
-                    fm::pow2( visc*(u[ijk_top] - u[ijk_top-kk] )*dzhi[kend] )
-                  + fm::pow2( visc*(v[ijk_top] - v[ijk_top-kk] )*dzhi[kend] ), TF(0.25) );
-
-            const TF fac_bot = TF(1.) - exp( -(       z[k] *u_tau_bot) / (A_vandriest*visc) );
-            const TF fac_top = TF(1.) - exp( -((zsize-z[k])*u_tau_top) / (A_vandriest*visc) );
-
-            const TF fac = min(fac_bot, fac_top);
-
-            evisc[ijk] = fm::pow2(fac * mlen_smag[k]) * sqrt(evisc[ijk]);
-        }
-    }
-
-    template<typename TF> __global__
-    void calc_ghostcells_evisc(
-            TF* __restrict__ evisc,
-            const int icells, const int jcells,
-            const int kstart, const int kend,
-            const int jj, const int kk)
-    {
-        const int i = blockIdx.x*blockDim.x + threadIdx.x;
-        const int j = blockIdx.y*blockDim.y + threadIdx.y;
-
-        if (i < icells && j < jcells)
-        {
-            const int kb = kstart;
-            const int kt = kend-1;
-
-            const int ijkb = i + j*jj + kb*kk;
-            const int ijkt = i + j*jj + kt*kk;
-
-            evisc[ijkb-kk] = evisc[ijkb];
-            evisc[ijkt+kk] = evisc[ijkt];
-        }
-    }
-}
->>>>>>> 51616104
 
 /* Calculate the mixing length (mlen) offline, and put on GPU */
 #ifdef USECUDA
@@ -259,14 +103,9 @@
         auto& dvdz_g  = boundary.get_dvdz_g();
 
         // Calculate total strain rate
-<<<<<<< HEAD
         launch_grid_kernel<calc_strain2_g<TF, Surface_model::Enabled>>(
             gd,
             fields.sd.at("evisc")->fld_g.view(),
-=======
-        dk::calc_strain2_g<TF, Surface_model::Enabled><<<gridGPU, blockGPU>>>(
-            fields.sd.at("evisc")->fld_g,
->>>>>>> 51616104
             fields.mp.at("u")->fld_g,
             fields.mp.at("v")->fld_g,
             fields.mp.at("w")->fld_g,
@@ -313,14 +152,9 @@
     else
     {
         // Calculate total strain rate
-<<<<<<< HEAD
         launch_grid_kernel<calc_strain2_g<TF, Surface_model::Disabled>>(
             gd,
             fields.sd.at("evisc")->fld_g.view(),
-=======
-        dk::calc_strain2_g<TF, Surface_model::Disabled><<<gridGPU, blockGPU>>>(
-            fields.sd.at("evisc")->fld_g,
->>>>>>> 51616104
             fields.mp.at("u")->fld_g,
             fields.mp.at("v")->fld_g,
             fields.mp.at("w")->fld_g,
@@ -390,7 +224,6 @@
     // Do not use surface model.
     if (boundary.get_switch() == "default")
     {
-<<<<<<< HEAD
         launch_grid_kernel<diff_uvw_g<TF, Surface_model::Disabled>>(
                 gd,
                 fields.mt.at("u")->fld_g.view(), fields.mt.at("v")->fld_g.view(), fields.mt.at("w")->fld_g.view(),
@@ -412,61 +245,12 @@
                     gd.dzi_g, gd.dzhi_g, dxidxi, dyidyi,
                     fields.rhorefi_g, fields.rhorefh_g,
                     tPri, fields.sp.at(it.first)->visc);
-=======
-        dk::diff_uvw_g<TF, Surface_model::Disabled><<<gridGPU, blockGPU>>>(
-                fields.mt.at("u")->fld_g,
-                fields.mt.at("v")->fld_g,
-                fields.mt.at("w")->fld_g,
-                fields.sd.at("evisc")->fld_g,
-                fields.mp.at("u")->fld_g,
-                fields.mp.at("v")->fld_g,
-                fields.mp.at("w")->fld_g,
-                fields.mp.at("u")->flux_bot_g,
-                fields.mp.at("u")->flux_top_g,
-                fields.mp.at("v")->flux_bot_g,
-                fields.mp.at("v")->flux_top_g,
-                gd.dzi_g,
-                gd.dzhi_g,
-                fields.rhoref_g,
-                fields.rhorefh_g,
-                gd.dxi,
-                gd.dyi,
-                fields.visc,
-                gd.istart, gd.iend,
-                gd.jstart, gd.jend,
-                gd.kstart, gd.kend,
-                gd.icells, gd.ijcells);
-
-        cuda_check_error();
-
-        for (auto it : fields.st)
-        {
-            dk::diff_c_g<TF, Surface_model::Disabled><<<gridGPU, blockGPU>>>(
-                    it.second->fld_g,
-                    fields.sp.at(it.first)->fld_g,
-                    fields.sd.at("evisc")->fld_g,
-                    fields.sp.at(it.first)->flux_bot_g,
-                    fields.sp.at(it.first)->flux_top_g,
-                    gd.dzi_g,
-                    gd.dzhi_g,
-                    fields.rhoref_g,
-                    fields.rhorefh_g,
-                    dxidxi,
-                    dyidyi,
-                    tPri,
-                    fields.sp.at(it.first)->visc,
-                    gd.istart, gd.iend,
-                    gd.jstart, gd.jend,
-                    gd.kstart, gd.kend,
-                    gd.icells, gd.ijcells);
->>>>>>> 51616104
         }
         cuda_check_error();
     }
     // Use surface model.
     else
     {
-<<<<<<< HEAD
         launch_grid_kernel<diff_uvw_g<TF, Surface_model::Enabled>>(
                 gd,
                 fields.mt.at("u")->fld_g.view(), fields.mt.at("v")->fld_g.view(), fields.mt.at("w")->fld_g.view(),
@@ -487,52 +271,6 @@
                     gd.dzi_g, gd.dzhi_g, dxidxi, dyidyi,
                     fields.rhorefi_g, fields.rhorefh_g,
                     tPri, fields.sp.at(it.first)->visc);
-=======
-        dk::diff_uvw_g<TF, Surface_model::Enabled><<<gridGPU, blockGPU>>>(
-                fields.mt.at("u")->fld_g,
-                fields.mt.at("v")->fld_g,
-                fields.mt.at("w")->fld_g,
-                fields.sd.at("evisc")->fld_g,
-                fields.mp.at("u")->fld_g,
-                fields.mp.at("v")->fld_g,
-                fields.mp.at("w")->fld_g,
-                fields.mp.at("u")->flux_bot_g,
-                fields.mp.at("u")->flux_top_g,
-                fields.mp.at("v")->flux_bot_g,
-                fields.mp.at("v")->flux_top_g,
-                gd.dzi_g,
-                gd.dzhi_g,
-                fields.rhoref_g,
-                fields.rhorefh_g,
-                gd.dxi,
-                gd.dyi,
-                fields.visc,
-                gd.istart, gd.iend,
-                gd.jstart, gd.jend,
-                gd.kstart, gd.kend,
-                gd.icells, gd.ijcells);
-        cuda_check_error();
-
-        for (auto it : fields.st)
-            dk::diff_c_g<TF, Surface_model::Enabled><<<gridGPU, blockGPU>>>(
-                    it.second->fld_g,
-                    fields.sp.at(it.first)->fld_g,
-                    fields.sd.at("evisc")->fld_g,
-                    fields.sp.at(it.first)->flux_bot_g,
-                    fields.sp.at(it.first)->flux_top_g,
-                    gd.dzi_g,
-                    gd.dzhi_g,
-                    fields.rhoref_g,
-                    fields.rhorefh_g,
-                    dxidxi,
-                    dyidyi,
-                    tPri,
-                    fields.sp.at(it.first)->visc,
-                    gd.istart, gd.iend,
-                    gd.jstart, gd.jend,
-                    gd.kstart, gd.kend,
-                    gd.icells, gd.ijcells);
->>>>>>> 51616104
         cuda_check_error();
     }
 
@@ -567,23 +305,11 @@
     auto tmp1 = fields.get_tmp_g();
 
     // Calculate dnmul in tmp1 field
-<<<<<<< HEAD
     diff_smag2::calc_dnmul_g<TF><<<gridGPU, blockGPU>>>(
             tmp1->fld_g, fields.sd.at("evisc")->fld_g,
             gd.dzi_g, tPrfac_i, dxidxi, dyidyi,
             gd.istart, gd.jstart, gd.kstart,
             gd.iend,   gd.jend,   gd.kend,
-=======
-    dk::calc_dnmul_g<<<gridGPU, blockGPU>>>(
-            tmp1->fld_g,
-            fields.sd.at("evisc")->fld_g,
-            gd.dzi_g,
-            tPrfac_i,
-            dxidxi, dyidyi,
-            gd.istart, gd.iend,
-            gd.jstart, gd.jend,
-            gd.kstart, gd.kend,
->>>>>>> 51616104
             gd.icells, gd.ijcells);
     cuda_check_error();
 
@@ -620,23 +346,11 @@
     // Calculate dnmul in tmp1 field
     auto dnmul_tmp = fields.get_tmp_g();
 
-<<<<<<< HEAD
     diff_smag2::calc_dnmul_g<TF><<<gridGPU, blockGPU>>>(
         dnmul_tmp->fld_g, fields.sd.at("evisc")->fld_g,
         gd.dzi_g, tPrfac_i, dxidxi, dyidyi,
         gd.istart, gd.jstart, gd.kstart,
         gd.iend,   gd.jend,   gd.kend,
-=======
-    dk::calc_dnmul_g<<<gridGPU, blockGPU>>>(
-        dnmul_tmp->fld_g,
-        fields.sd.at("evisc")->fld_g,
-        gd.dzi_g,
-        tPrfac_i,
-        dxidxi, dyidyi,
-        gd.istart, gd.iend,
-        gd.jstart, gd.jend,
-        gd.kstart, gd.kend,
->>>>>>> 51616104
         gd.icells, gd.ijcells);
     cuda_check_error();
 
