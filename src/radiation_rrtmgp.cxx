--- conflicted
+++ resolved
@@ -661,10 +661,13 @@
 template<typename TF>
 void Radiation_rrtmgp<TF>::init(Timeloop<TF>& timeloop)
 {
-<<<<<<< HEAD
     auto& gd = grid.get_grid_data();
 
-    idt_rad = static_cast<unsigned long>(ifactor * dt_rad + 0.5);
+    idt_rad = static_cast<unsigned long>(timeloop.get_ifactor() * dt_rad + 0.5);
+
+   // Check if restarttime is dividable by dt_rad
+    if (timeloop.get_isavetime() % idt_rad != 0)
+        throw std::runtime_error("Restart \"savetime\" is not an (integer) multiple of \"dt_rad\"");
 
     // Resize surface radiation fields
     lw_flux_dn_sfc.resize(gd.ijcells);
@@ -672,13 +675,6 @@
 
     sw_flux_dn_sfc.resize(gd.ijcells);
     sw_flux_up_sfc.resize(gd.ijcells);
-=======
-    idt_rad = static_cast<unsigned long>(timeloop.get_ifactor() * dt_rad + 0.5);
-
-    // Check if restarttime is dividable by dt_rad
-    if (timeloop.get_isavetime() % idt_rad != 0)
-        throw std::runtime_error("Restart \"savetime\" is not an (integer) multiple of \"dt_rad\"");
->>>>>>> c93f985a
 }
 
 template<typename TF>
