--- conflicted
+++ resolved
@@ -51,11 +51,7 @@
   return 0;
 }
 
-<<<<<<< HEAD
-int cthermo::create()
-=======
 int cthermo::create(cinput *inputin)
->>>>>>> 97dba3a0
 {
   return 0;
 }
