--- conflicted
+++ resolved
@@ -34,17 +34,6 @@
 #include "fd.h"
 #include "constants.h"
 #include "tools.h"
-<<<<<<< HEAD
-
-#define NO_OFFSET 0.
-#define NO_VELOCITY 0.
-
-#define BC_DIRICHLET 0
-#define BC_NEUMANN 1
-#define BC_FLUX 2
-#define BC_USTAR 3
-=======
->>>>>>> 306b9c3f
 
 using namespace fd::o4;
 
@@ -234,44 +223,6 @@
 
   if(grid->swspatialorder == "2")
   {
-<<<<<<< HEAD
-    boundary_setgcbot_2nd<<<grid2dGPU, block2dGPU>>>(&fields->u->data_g[offs], grid->dzh_g, mbcbot, 
-                                                     &fields->u->databot_g[offs], &fields->u->datagradbot_g[offs],
-                                                     grid->icells, grid->icellsp,
-                                                     grid->jcells, grid->kstart);
-    cudaCheckError(); 
-
-    boundary_setgctop_2nd<<<grid2dGPU, block2dGPU>>>(&fields->u->data_g[offs], grid->dzh_g, mbctop, 
-                                                     &fields->u->datatop_g[offs], &fields->u->datagradtop_g[offs],
-                                                     grid->icells, grid->icellsp,
-                                                     grid->jcells, grid->kend);
-    cudaCheckError(); 
-
-    boundary_setgcbot_2nd<<<grid2dGPU, block2dGPU>>>(&fields->v->data_g[offs], grid->dzh_g, mbcbot, 
-                                                     &fields->v->databot_g[offs], &fields->v->datagradbot_g[offs],
-                                                     grid->icells, grid->icellsp,
-                                                     grid->jcells, grid->kstart);
-    cudaCheckError(); 
-
-    boundary_setgctop_2nd<<<grid2dGPU, block2dGPU>>>(&fields->v->data_g[offs], grid->dzh_g, mbctop, 
-                                                     &fields->v->datatop_g[offs], &fields->v->datagradtop_g[offs],
-                                                     grid->icells, grid->icellsp,
-                                                     grid->jcells, grid->kend);
-    cudaCheckError(); 
-
-    for(fieldmap::const_iterator it=fields->sp.begin(); it!=fields->sp.end(); ++it)
-    {
-      boundary_setgcbot_2nd<<<grid2dGPU, block2dGPU>>>(&it->second->data_g[offs], grid->dzh_g, sbc[it->first]->bcbot, 
-                                                       &it->second->databot_g[offs], &it->second->datagradbot_g[offs],
-                                                       grid->icells, grid->icellsp,
-                                                       grid->jcells, grid->kstart);
-      cudaCheckError(); 
-
-      boundary_setgctop_2nd<<<grid2dGPU, block2dGPU>>>(&it->second->data_g[offs], grid->dzh_g, sbc[it->first]->bctop, 
-                                                       &it->second->datatop_g[offs], &it->second->datagradtop_g[offs],
-                                                       grid->icells, grid->icellsp,
-                                                       grid->jcells, grid->kend);
-=======
     Boundary_g::calcGhostCellsBot_2nd<<<grid2dGPU, block2dGPU>>>(&fields->u->data_g[offs], grid->dzh_g, mbcbot, 
                                                                  &fields->u->databot_g[offs], &fields->u->datagradbot_g[offs],
                                                                  grid->icells, grid->icellsp,
@@ -308,66 +259,11 @@
                                                                    &it->second->datatop_g[offs], &it->second->datagradtop_g[offs],
                                                                    grid->icells, grid->icellsp,
                                                                    grid->jcells, grid->kend);
->>>>>>> 306b9c3f
       cudaCheckError(); 
     }
   }
   else if(grid->swspatialorder == "4")
   {
-<<<<<<< HEAD
-    boundary_setgcbot_4th<<<grid2dGPU, block2dGPU>>>(&fields->u->data_g[offs], mbcbot, 
-                                                     &fields->u->databot_g[offs], &fields->u->datagradbot_g[offs],
-                                                     grid->z_g,
-                                                     grid->icells, grid->icellsp,
-                                                     grid->jcells, grid->kstart);
-    cudaCheckError(); 
-
-    boundary_setgctop_4th<<<grid2dGPU, block2dGPU>>>(&fields->u->data_g[offs], mbctop, 
-                                                     &fields->u->datatop_g[offs], &fields->u->datagradtop_g[offs],
-                                                     grid->z_g,
-                                                     grid->icells, grid->icellsp,
-                                                     grid->jcells, grid->kend);
-    cudaCheckError(); 
-
-    boundary_setgcbot_4th<<<grid2dGPU, block2dGPU>>>(&fields->v->data_g[offs], mbcbot, 
-                                                     &fields->v->databot_g[offs], &fields->v->datagradbot_g[offs],
-                                                     grid->z_g,
-                                                     grid->icells, grid->icellsp,
-                                                     grid->jcells, grid->kstart);
-    cudaCheckError(); 
-
-    boundary_setgctop_4th<<<grid2dGPU, block2dGPU>>>(&fields->v->data_g[offs], mbctop, 
-                                                     &fields->v->datatop_g[offs], &fields->v->datagradtop_g[offs],
-                                                     grid->z_g,
-                                                     grid->icells, grid->icellsp,
-                                                     grid->jcells, grid->kend);
-    cudaCheckError(); 
-
-    boundary_setgcbotw_4th<<<grid2dGPU, block2dGPU>>>(&fields->w->data_g[offs],
-                                                      grid->icells, grid->icellsp,
-                                                      grid->jcells, grid->kstart);
-    cudaCheckError(); 
-
-    boundary_setgctopw_4th<<<grid2dGPU, block2dGPU>>>(&fields->w->data_g[offs],
-                                                      grid->icells, grid->icellsp,
-                                                      grid->jcells, grid->kend);
-    cudaCheckError(); 
-
-    for(fieldmap::const_iterator it=fields->sp.begin(); it!=fields->sp.end(); ++it)
-    {
-      boundary_setgcbot_4th<<<grid2dGPU, block2dGPU>>>(&it->second->data_g[offs], sbc[it->first]->bcbot,
-                                                       &it->second->databot_g[offs], &it->second->datagradbot_g[offs],
-                                                       grid->z_g,
-                                                       grid->icells, grid->icellsp,
-                                                       grid->jcells, grid->kstart);
-      cudaCheckError(); 
-
-      boundary_setgctop_4th<<<grid2dGPU, block2dGPU>>>(&it->second->data_g[offs], sbc[it->first]->bctop, 
-                                                       &it->second->datatop_g[offs], &it->second->datagradtop_g[offs],
-                                                       grid->z_g,
-                                                       grid->icells, grid->icellsp,
-                                                       grid->jcells, grid->kend);
-=======
     Boundary_g::calcGhostCellsBot_4th<<<grid2dGPU, block2dGPU>>>(&fields->u->data_g[offs], mbcbot, 
                                                                  &fields->u->databot_g[offs], &fields->u->datagradbot_g[offs],
                                                                  grid->z_g,
@@ -420,7 +316,6 @@
                                                                    grid->z_g,
                                                                    grid->icells, grid->icellsp,
                                                                    grid->jcells, grid->kend);
->>>>>>> 306b9c3f
       cudaCheckError(); 
     }
   }
@@ -439,33 +334,19 @@
   const int offs = grid->memoffset;
   if(sw == DirichletType)
   {
-<<<<<<< HEAD
-    boundary_setbc<<<grid2dGPU, block2dGPU>>>(&a[offs], aval-offset,    grid->icells, grid->icellsp, grid->jcells);
-=======
     Boundary_g::setbc<<<grid2dGPU, block2dGPU>>>(&a[offs], aval-offset,    grid->icells, grid->icellsp, grid->jcells);
->>>>>>> 306b9c3f
     cudaCheckError(); 
   }
   else if(sw == NeumannType)
   {
-<<<<<<< HEAD
-    boundary_setbc<<<grid2dGPU, block2dGPU>>>(&agrad[offs], aval,       grid->icells, grid->icellsp, grid->jcells);
-    boundary_setbc<<<grid2dGPU, block2dGPU>>>(&aflux[offs], -aval*visc, grid->icells, grid->icellsp, grid->jcells);
-=======
     Boundary_g::setbc<<<grid2dGPU, block2dGPU>>>(&agrad[offs], aval,       grid->icells, grid->icellsp, grid->jcells);
     Boundary_g::setbc<<<grid2dGPU, block2dGPU>>>(&aflux[offs], -aval*visc, grid->icells, grid->icellsp, grid->jcells);
->>>>>>> 306b9c3f
     cudaCheckError(); 
   }
   else if(sw == FluxType)
   {
-<<<<<<< HEAD
-    boundary_setbc<<<grid2dGPU, block2dGPU>>>(&aflux[offs], aval,       grid->icells, grid->icellsp, grid->jcells);
-    boundary_setbc<<<grid2dGPU, block2dGPU>>>(&agrad[offs], -aval*visc, grid->icells, grid->icellsp, grid->jcells);
-=======
     Boundary_g::setbc<<<grid2dGPU, block2dGPU>>>(&aflux[offs], aval,       grid->icells, grid->icellsp, grid->jcells);
     Boundary_g::setbc<<<grid2dGPU, block2dGPU>>>(&agrad[offs], -aval*visc, grid->icells, grid->icellsp, grid->jcells);
->>>>>>> 306b9c3f
     cudaCheckError(); 
   }
 }