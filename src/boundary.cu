--- conflicted
+++ resolved
@@ -31,11 +31,8 @@
 #include "defines.h"
 #include "model.h"
 #include "timeloop.h"
-<<<<<<< HEAD
+#include "fd.h"
 #include "constants.h"
-=======
-#include "fd.h"
->>>>>>> c12f6e0d
 
 #define NO_OFFSET 0.
 #define NO_VELOCITY 0.
