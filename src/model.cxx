--- conflicted
+++ resolved
@@ -114,13 +114,9 @@
         force    = std::make_shared<Force<TF>>(master, *grid, *fields, *input);
         decay    = std::make_shared<Decay<TF>>(master, *grid, *fields, *input);
         stats    = std::make_shared<Stats<TF>>(master, *grid, *fields, *input);
-<<<<<<< HEAD
         column   = std::make_shared<Column<TF>>(master, *grid, *fields, *input);
         dump     = std::make_shared<Dump<TF>>(master, *grid, *fields, *input);
         cross    = std::make_shared<Cross<TF>>(master, *grid, *fields, *input);
-=======
-
->>>>>>> 847e571c
         // Parse the statistics masks
         add_statistics_masks();
     }
