--- conflicted
+++ resolved
@@ -141,12 +141,9 @@
         decay     = std::make_shared<Decay  <TF>>(master, *grid, *fields, *input);
         limiter   = std::make_shared<Limiter<TF>>(master, *grid, *fields, *diff, *input);
         source    = std::make_shared<Source <TF>>(master, *grid, *fields, *input);
-<<<<<<< HEAD
         dust      = std::make_shared<Dust   <TF>>(master, *grid, *fields, *input);
-=======
         aerosol   = std::make_shared<Aerosol<TF>>(master, *grid, *fields, *input);
         background= std::make_shared<Background<TF>>(master, *grid, *fields, *input);
->>>>>>> 7a718d12
 
         ib        = std::make_shared<Immersed_boundary<TF>>(master, *grid, *fields, *input);
 
@@ -252,7 +249,6 @@
     stats->create(*timeloop, sim_name);
     column->create(*input, *timeloop, sim_name);
 
-
     // Load the fields, and create the field statistics
     fields->load(timeloop->get_iotime());
     fields->create_stats(*stats);
@@ -271,12 +267,9 @@
     buffer->create(*input, *input_nc, *stats);
     force->create(*input, *input_nc, *stats);
     source->create(*input, *input_nc);
-<<<<<<< HEAD
     dust->create(timeloop->get_ifactor());
-=======
     aerosol->create(*input, *input_nc, *stats);
     background->create(*input, *input_nc, *stats);
->>>>>>> 7a718d12
 
     microphys->create(*input, *input_nc, *stats, *cross, *dump, *column);
 
@@ -295,7 +288,6 @@
     pres->create(*stats);
     advec->create(*stats);
     diff->create(*stats, false);
-
     budget->create(*stats);
 }
 
@@ -349,6 +341,7 @@
         const int nthreads_out=1;
         #endif
     #endif
+
 
     #pragma omp parallel num_threads(nthreads_out)
     {
@@ -623,7 +616,6 @@
     radiation->clear_device();
     column   ->clear_device();
     aerosol  ->clear_device();
-
     // Clear pressure last, for memory check
     pres     ->clear_device();
 }
