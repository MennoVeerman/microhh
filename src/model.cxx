/*
 * MicroHH
 * Copyright (c) 2011-2017 Chiel van Heerwaarden
 * Copyright (c) 2011-2017 Thijs Heus
 * Copyright (c) 2014-2017 Bart van Stratum
 *
 * This file is part of MicroHH
 *
 * MicroHH is free software: you can redistribute it and/or modify
 * it under the terms of the GNU General Public License as published by
 * the Free Software Foundation, either version 3 of the License, or
 * (at your option) any later version.

 * MicroHH is distributed in the hope that it will be useful,
 * but WITHOUT ANY WARRANTY; without even the implied warranty of
 * MERCHANTABILITY or FITNESS FOR A PARTICULAR PURPOSE.  See the
 * GNU General Public License for more details.

 * You should have received a copy of the GNU General Public License
 * along with MicroHH.  If not, see <http://www.gnu.org/licenses/>.
 */

#include <string>
#include <cstdio>
#include <algorithm>
#include "master.h"
#include "input.h"
#include "grid.h"
#include "fields.h"
#include "data_block.h"
#include "field3d_operators.h"
#include "timeloop.h"
#include "boundary.h"
#include "advec.h"
#include "diff.h"
#include "pres.h"
#include "force.h"
#include "decay.h"
#include "stats.h"
#include "model.h"

#ifdef USECUDA
#include <cuda_runtime_api.h>
#endif

namespace
{
    void process_command_line_options(Sim_mode& sim_mode, std::string& sim_name,
                                      int argc, char *argv[],
                                      Master& master)
    {
        // Process the command line options.
        if (argc <= 1)
        {
            master.print_error("Specify init, run or post mode\n");
            throw std::runtime_error("No run mode specified");
        }
        else
        {
            // Check the execution mode.
            std::string sim_mode_str = argv[1];
            if (sim_mode_str != "init" && sim_mode_str != "run" && sim_mode_str != "post")
            {
                master.print_error("Specify init, run or post mode\n");
                throw std::runtime_error("Illegal run mode specified");
            }
            else
            {
                if (sim_mode_str == "init")
                    sim_mode = Sim_mode::Init;
                else if (sim_mode_str == "run")
                    sim_mode = Sim_mode::Run;
                else
                    sim_mode = Sim_mode::Post;
            }

            // Set the name of the simulation.
            if (argc > 2)
                sim_name = argv[2];
            else
                sim_name = "microhh";

            master.print_message("Simulation name: %s\n", sim_name.c_str());
            master.print_message("Simulation mode: %s\n", sim_mode_str.c_str());
        }
    }
}

// In the constructor all classes are initialized and their input is read.
template<typename TF>
Model<TF>::Model(Master& masterin, int argc, char *argv[]) :
    master(masterin)
{
    process_command_line_options(sim_mode, sim_name, argc, argv, master);

    input = std::make_shared<Input>(master, sim_name + ".ini");
    profs = std::make_shared<Data_block>(master, sim_name + ".prof");

    try
    {
        grid          = std::make_shared<Grid<TF>>(master, *input);
        fields        = std::make_shared<Fields<TF>>(master, *grid, *input);
        field3d_operators = std::make_shared<Field3d_operators<TF>>(master, *grid, *fields);
        timeloop      = std::make_shared<Timeloop<TF>>(master, *grid, *fields, *input, sim_mode);

        boundary = Boundary<TF>::factory(master, *grid, *fields, *input);
        advec    = Advec<TF>   ::factory(master, *grid, *fields, *input, grid->swspatialorder);
        diff     = Diff<TF>    ::factory(master, *grid, *fields, *input, grid->swspatialorder);
        pres     = Pres<TF>    ::factory(master, *grid, *fields, *input, grid->swspatialorder);

        force    = std::make_shared<Force<TF>>(master, *grid, *fields, *field3d_operators, *input);
        decay    = std::make_shared<Decay<TF>>(master, *grid, *fields, *input);
        stats    = std::make_shared<Stats<TF>>(master, *grid, *fields, *input);
        // Parse the statistics masks
        add_statistics_masks();
    }
    catch (std::exception& e)
    {
        // In case of a failing constructor, delete the class objects and rethrow.
        delete_objects();
        throw;
    }
}

// In this function all instances of objects are deleted and the memory is freed.
template<typename TF>
void Model<TF>::delete_objects()
{
}

// In the destructor the deletion of all class instances is triggered.
template<typename TF>
Model<TF>::~Model()
{
    delete_objects();
    #ifdef USECUDA
    cudaDeviceReset();
    if(t_stat.joinable())
        t_stat.join();
    #endif

}

// In the init stage all class individual settings are known and the dynamic arrays are allocated.
template<typename TF>
void Model<TF>::init()
{
    master.init(*input);

    grid->init();
    fields->init();

    boundary->init(*input);
    pres->init();
    force->init();
    decay->init(*input);

    stats->init(timeloop->get_ifactor());
}

template<typename TF>
void Model<TF>::load_or_save()
{
    if (sim_mode == Sim_mode::Init)
    {
        // Initialize the allocated fields and save the data.
        save();
    }
    else if (sim_mode == Sim_mode::Run || sim_mode == Sim_mode::Post)
    {
        // Initialize the allocated fields using data from disk.
        load();
    }

    // This marks the end of the entire initialization.
    // Print warnings for input variables that are unused.
    input->print_unused_items();

    // Free the memory taken by the input fields.
    input.reset();

}

// In these functions data necessary to start the model is loaded from disk.
template<typename TF>
void Model<TF>::load()
{
    // First load the grid and time to make their information available.
    grid->load();
    timeloop->load(timeloop->get_iotime());

    // Initialize the statistics file to open the possiblity to add profiles in other routines
    stats->create(timeloop->get_iotime(), sim_name);

    // Load the fields, and create the field statistics
    fields->load(timeloop->get_iotime());
    fields->create_stats(*stats);

    boundary->create(*input);
    force->create(*input);
    decay->create(*input);

    pres->set_values();
    diff->set_values();
}

// In these functions data necessary to start the model is saved to disk.
template<typename TF>
void Model<TF>::save()
{
    // Initialize the grid and the fields from the input data.
    grid->create(*profs);
    fields->create(*input, *profs);

    // Save the initialized data to disk for the run mode.
    grid->save();
    fields->save(timeloop->get_iotime());
    timeloop->save(timeloop->get_iotime());
}

template<typename TF>
void Model<TF>::exec()
{
    if (sim_mode == Sim_mode::Init)
        return;

    #ifdef USECUDA
    prepare_gpu();
    #endif

    master.print_message("Starting time integration\n");

    // Update the time dependent parameters.
    // boundary->update_time_dependent();
    // force   ->update_time_dependent();

    // Set the boundary conditions.
    boundary->exec();

    // Calculate the field means, in case needed.
    // fields->exec();

    // Get the viscosity to be used in diffusion.
    diff->exec_viscosity();

    // Set the time step.
    set_time_step();

    // Print the initial status information.
    print_status();

    // start the time loop
    while (true)
    {
        // Determine the time step.
        set_time_step();

        // Calculate the advection tendency.
        boundary->set_ghost_cells_w(Boundary_w_type::Conservation_type);
        advec->exec();
        boundary->set_ghost_cells_w(Boundary_w_type::Normal_type);

        // Calculate the diffusion tendency.
        diff->exec();

        // Calculate the thermodynamics and the buoyancy tendency.
        // thermo->exec();

        // Calculate the tendency due to damping in the buffer layer.
        // buffer->exec();

        // Apply the scalar decay.
        decay->exec(timeloop->get_sub_time_step());

        // Apply the large scale forcings. Keep this one always right before the pressure.
        force->exec(timeloop->get_sub_time_step());

        // Solve the poisson equation for pressure.
        boundary->set_ghost_cells_w(Boundary_w_type::Conservation_type);
        pres->exec(timeloop->get_sub_time_step());
        boundary->set_ghost_cells_w(Boundary_w_type::Normal_type);

        // Allow only for statistics when not in substep and not directly after restart.
        if (timeloop->is_stats_step())
        {
            #ifdef USECUDA
            if(t_stat.joinable())
                t_stat.join();
            fields  ->backward_device();
            //boundary->backward_device();
            // thermo  ->backward_device();

            t_stat = std::thread(&Model::calculate_statistics, this,
                    timeloop->get_iteration(), timeloop->get_time(), timeloop->get_itime(), timeloop->get_iotime());

            #else
            calculate_statistics(timeloop->get_iteration(), timeloop->get_time(), timeloop->get_itime(), timeloop->get_iotime());
            #endif

        }

        // Exit the simulation when the runtime has been hit.
        if (timeloop->is_finished())
            break;

        // RUN MODE: In case of run mode do the time stepping.
        if (sim_mode == Sim_mode::Run)
        {
            // Integrate in time.
            timeloop->exec();

            // Increase the time with the time step.
            timeloop->step_time();

            // Save the data for restarts.
            if (timeloop->do_save())
            {
                #ifdef USECUDA
                if(t_stat.joinable())
                    t_stat.join();

                fields  ->backward_device();
                // boundary->backward_device();
                // thermo  ->backward_device();
                #endif

                // Save data to disk.
                timeloop->save(timeloop->get_iotime());
                fields  ->save(timeloop->get_iotime());
            }
        }

        // POST PROCESS MODE: In case of post-process mode, load a new set of files.
        else if (sim_mode == Sim_mode::Post)
        {
            // Step to the next time step.
            timeloop->step_post_proc_time();

            // In case the simulation is done, step out of the loop.
            if (timeloop->is_finished())
                break;

            // Load the data from disk.
            timeloop->load(timeloop->get_iotime());
            fields  ->load(timeloop->get_iotime());
        }

        // Update the time dependent parameters.
        // boundary->update_time_dependent();
        // force   ->update_time_dependent();

        // Set the boundary conditions.
        boundary->exec();

        // Calculate the field means, in case needed.
        // fields->exec();

        // Get the viscosity to be used in diffusion.
        diff->exec_viscosity();

        // Write status information to disk.
        print_status();

    } // End time loop.

        #ifdef USECUDA
        // At the end of the run, copy the data back from the GPU.
        if(t_stat.joinable())
            t_stat.join();
        fields  ->backward_device();
        // boundary->backward_device();
        //thermo  ->backward_device();

        clear_gpu();
        #endif
}

#ifdef USECUDA
template<typename TF>
void Model<TF>::prepare_gpu()
{
    // Load all the necessary data to the GPU.
    master.print_message("Preparing the GPU\n");
    grid    ->prepare_device();
    fields  ->prepare_device();
    // buffer  ->prepare_device();
    // thermo  ->prepare_device();
    // boundary->prepare_device();
    // diff    ->prepare_device();
    force   ->prepare_device();
    // decay   ->prepare_device();
    // // Prepare pressure last, for memory check
    pres    ->prepare_device();
}

template<typename TF>
void Model<TF>::clear_gpu()
{
    master.print_message("Clearing the GPU\n");
    grid    ->clear_device();
    fields  ->clear_device();
<<<<<<< HEAD
    // buffer  ->clear_device();
    // thermo  ->clear_device();
    // boundary->clear_device();
    // diff    ->clear_device();
    force   ->clear_device();
    // decay   ->clear_device();
    // // Clear pressure last, for memory check
    // pres    ->clear_device();
=======
    // buffer  ->prepare_device();
    // thermo  ->prepare_device();
    // boundary->prepare_device();
    // diff    ->prepare_device();
    // force   ->prepare_device();
    // decay   ->prepare_device();
    // // Prepare pressure last, for memory check
    pres    ->prepare_device();
>>>>>>> f97e40e6
}
#endif

// Calculate the statistics for all classes that have a statistics function.
template<typename TF>
void Model<TF>::calculate_statistics(int iteration, double time, unsigned long itime, int iotime)
{
    // Do the statistics.
    if(stats->do_statistics(timeloop->get_itime()))
    {
        const std::vector<std::string>& mask_list = stats->get_mask_list();

        for (auto& mask_name : mask_list)
        {
            auto mask_field  = fields->get_tmp();
            auto mask_fieldh = fields->get_tmp();

            // Get the mask from one of the mask providing classes
            if (mask_name == "default")
                stats->get_mask(*mask_field, *mask_fieldh);
            else if (fields->has_mask(mask_name))
                fields->get_mask(*mask_field, *mask_fieldh, *stats, mask_name);
            else
            {
                std::string error_message = "Can not calculate mask for \"" + mask_name + "\"";
                throw std::runtime_error(error_message);
            }

            // Calculate statistics
            fields  ->exec_stats(*stats, mask_name, *mask_field, *mask_fieldh);
            //thermo  ->exec_stats(&stats->masks[maskname]);
            //budget  ->exec_stats(&stats->masks[maskname]);
            //boundary->exec_stats(&stats->masks[maskname]);
            //
            fields->release_tmp(mask_field );
            fields->release_tmp(mask_fieldh);
        }

        // Store the statistics data.
        stats->exec(iteration, time, itime);
    }

//    // Save the selected cross sections to disk, cross sections are handled on CPU.
//   if(doCross)
//    {
//        fields  ->exec_cross(iotime);
//        thermo  ->exec_cross(iotime);
//        boundary->exec_cross(iotime);
//    }
//   // Save the 3d dumps to disk
//    if(doDump)
//    {
//        fields->exec_dump(iotime);
//        thermo->exec_dump(iotime);
//    }
//    if(doColumn)
//    {
//        fields->exec_column();
//        thermo->exec_column();
//        column->exec(iteration, time, itime);
//    }
}

template<typename TF>
void Model<TF>::set_time_step()
{
    // Only set the time step if the model is not in a substep.
    if (timeloop->in_substep())
        return;

    // Retrieve the maximum allowed time step per class.
    timeloop->set_time_step_limit();
    timeloop->set_time_step_limit(advec ->get_time_limit(timeloop->get_idt(), timeloop->get_dt()));
    timeloop->set_time_step_limit(diff  ->get_time_limit(timeloop->get_idt(), timeloop->get_dt()));
    // timeloop->set_time_step_limit(thermo->get_time_limit(timeloop->get_idt(), timeloop->get_dt()));
    timeloop->set_time_step_limit(stats ->get_time_limit(timeloop->get_itime()));
    // timeloop->set_time_step_limit(cross ->get_time_limit(timeloop->get_itime()));
    // timeloop->set_time_step_limit(dump  ->get_time_limit(timeloop->get_itime()));

    // Set the time step.
    timeloop->set_time_step();
}

// Add all masks
template<typename TF>
void Model<TF>::add_statistics_masks()
{
    const std::vector<std::string>& mask_list = stats->get_mask_list();

    // Check whether the mask can be retrieved from any of the mask-providing classes
    for (auto& mask_name : mask_list)
    {
        if (mask_name == "default")
            stats->add_mask(mask_name);
        else if (fields->has_mask(mask_name))
            stats->add_mask(mask_name);
        else
        {
            std::string error_message = "Can not calculate mask for \"" + mask_name + "\"";
            throw std::runtime_error(error_message);
        }
    }
}

// Print the status information to the .out file.
template<typename TF>
void Model<TF>::print_status()
{
    double cputime, end;
    static double start;

    static bool first = true;
    if (first)
    {
        start = master.get_wall_clock_time();
        first = false;
    }

    if (timeloop->do_check())
    {
        const double time = timeloop->get_time();
        boundary->set_ghost_cells_w(Boundary_w_type::Conservation_type);
        const TF div = pres->check_divergence();
        boundary->set_ghost_cells_w(Boundary_w_type::Normal_type);

        const int iter = timeloop->get_iteration();

        end     = master.get_wall_clock_time();
        cputime = end - start;
        start   = end;

        master.print_message("CvH: %8d, %11.5E, %10.4f: %16.8E\n", iter, time, cputime, div);
    }
}

template class Model<double>;
template class Model<float>;<|MERGE_RESOLUTION|>--- conflicted
+++ resolved
@@ -28,7 +28,6 @@
 #include "grid.h"
 #include "fields.h"
 #include "data_block.h"
-#include "field3d_operators.h"
 #include "timeloop.h"
 #include "boundary.h"
 #include "advec.h"
@@ -111,6 +110,7 @@
         force    = std::make_shared<Force<TF>>(master, *grid, *fields, *field3d_operators, *input);
         decay    = std::make_shared<Decay<TF>>(master, *grid, *fields, *input);
         stats    = std::make_shared<Stats<TF>>(master, *grid, *fields, *input);
+
         // Parse the statistics masks
         add_statistics_masks();
     }
@@ -399,7 +399,6 @@
     master.print_message("Clearing the GPU\n");
     grid    ->clear_device();
     fields  ->clear_device();
-<<<<<<< HEAD
     // buffer  ->clear_device();
     // thermo  ->clear_device();
     // boundary->clear_device();
@@ -407,17 +406,7 @@
     force   ->clear_device();
     // decay   ->clear_device();
     // // Clear pressure last, for memory check
-    // pres    ->clear_device();
-=======
-    // buffer  ->prepare_device();
-    // thermo  ->prepare_device();
-    // boundary->prepare_device();
-    // diff    ->prepare_device();
-    // force   ->prepare_device();
-    // decay   ->prepare_device();
-    // // Prepare pressure last, for memory check
-    pres    ->prepare_device();
->>>>>>> f97e40e6
+    pres    ->clear_device();
 }
 #endif
 
