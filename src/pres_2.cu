--- conflicted
+++ resolved
@@ -359,12 +359,7 @@
         gd.iend,    gd.jend,   gd.kend);
     cuda_check_error();
 
-<<<<<<< HEAD
     TF divmax = field3d_operators.calc_max(divergence.get()); 
-=======
-    auto tmp = fields.get_tmp_g();
-    TF divmax = field3d_operators.calc_max(&tmp->fld_g[offs]);
->>>>>>> 452d136c
     // TO-DO: add grid.get_max() or similar for future parallel versions
 
     fields.release_tmp_g(divergence);
