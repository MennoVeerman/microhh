--- conflicted
+++ resolved
@@ -719,16 +719,24 @@
         return;
 
     const int ii = 1;
-<<<<<<< HEAD
-    const double boundary_value = 0.;
-
-    set_ghost_cells(ghost_cells_u, fields->u->data, boundary_value, grid->xh, grid->y, grid->z, 4, ii, grid->icells, grid->ijcells);
-    set_ghost_cells(ghost_cells_v, fields->v->data, boundary_value, grid->x, grid->yh, grid->z, 4, ii, grid->icells, grid->ijcells);
-    set_ghost_cells(ghost_cells_w, fields->w->data, boundary_value, grid->x, grid->y, grid->zh, 4, ii, grid->icells, grid->ijcells);
+    const double no_slip = 0.;
+
+    // Set the immersed boundary ghost cells to enforce a no-slip BC for the velocity components
+    set_ghost_cells(ghost_cells_u, fields->u->data, no_slip, grid->xh, grid->y,  grid->z,  n_idw, ii, grid->icells, grid->ijcells, Dirichlet_type, fields->visc);
+    set_ghost_cells(ghost_cells_v, fields->v->data, no_slip, grid->x,  grid->yh, grid->z,  n_idw, ii, grid->icells, grid->ijcells, Dirichlet_type, fields->visc);
+    set_ghost_cells(ghost_cells_w, fields->w->data, no_slip, grid->x,  grid->y,  grid->zh, n_idw, ii, grid->icells, grid->ijcells, Dirichlet_type, fields->visc);
 
     grid->boundary_cyclic(fields->u->data);
     grid->boundary_cyclic(fields->v->data);
     grid->boundary_cyclic(fields->w->data);
+
+    // Set the ghost cells for scalars, depending on their BC
+    for (FieldMap::const_iterator it=fields->sp.begin(); it!=fields->sp.end(); ++it)
+    {
+        set_ghost_cells(ghost_cells_s, fields->sp[it->first]->data, sbc[it->first]->bot,
+                        grid->x, grid->y, grid->z, n_idw, ii, grid->icells, grid->ijcells, sbc[it->first]->bcbot, fields->sp[it->first]->visc);
+        grid->boundary_cyclic(fields->ap[it->first]->data);
+    }
 }
 
 void Immersed_boundary::exec_uflux(double* const restrict flux)
@@ -788,24 +796,5 @@
 
         // 3. Intrapolate/extrapolate to flux level
         flux[ijk] = ib_flux + (flux[ijk+kk] - ib_flux) / (zh[it->k+2] - it->zB) * (zh[it->k+1] - it->zB); 
-=======
-    const double no_slip = 0.;
-
-    // Set the immersed boundary ghost cells to enforce a no-slip BC for the velocity components
-    set_ghost_cells(ghost_cells_u, fields->u->data, no_slip, grid->xh, grid->y,  grid->z,  n_idw, ii, grid->icells, grid->ijcells, Dirichlet_type, fields->visc);
-    set_ghost_cells(ghost_cells_v, fields->v->data, no_slip, grid->x,  grid->yh, grid->z,  n_idw, ii, grid->icells, grid->ijcells, Dirichlet_type, fields->visc);
-    set_ghost_cells(ghost_cells_w, fields->w->data, no_slip, grid->x,  grid->y,  grid->zh, n_idw, ii, grid->icells, grid->ijcells, Dirichlet_type, fields->visc);
-
-    grid->boundary_cyclic(fields->u->data);
-    grid->boundary_cyclic(fields->v->data);
-    grid->boundary_cyclic(fields->w->data);
-
-    // Set the ghost cells for scalars, depending on their BC
-    for (FieldMap::const_iterator it=fields->sp.begin(); it!=fields->sp.end(); ++it)
-    {
-        set_ghost_cells(ghost_cells_s, fields->sp[it->first]->data, sbc[it->first]->bot,
-                        grid->x, grid->y, grid->z, n_idw, ii, grid->icells, grid->ijcells, sbc[it->first]->bcbot, fields->sp[it->first]->visc);
-        grid->boundary_cyclic(fields->ap[it->first]->data);
->>>>>>> 89db48ca
     }
 }