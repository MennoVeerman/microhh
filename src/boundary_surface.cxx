/*
 * MicroHH
 * Copyright (c) 2011-2014 Chiel van Heerwaarden
 * Copyright (c) 2011-2014 Thijs Heus
 * Copyright (c)      2014 Bart van Stratum
 *
 * This file is part of MicroHH
 *
 * MicroHH is free software: you can redistribute it and/or modify
 * it under the terms of the GNU General Public License as published by
 * the Free Software Foundation, either version 3 of the License, or
 * (at your option) any later version.

 * MicroHH is distributed in the hope that it will be useful,
 * but WITHOUT ANY WARRANTY; without even the implied warranty of
 * MERCHANTABILITY or FITNESS FOR A PARTICULAR PURPOSE.  See the
 * GNU General Public License for more details.

 * You should have received a copy of the GNU General Public License
 * along with MicroHH.  If not, see <http://www.gnu.org/licenses/>.
 */

#include <cstdio>
#include <cstdlib>
#include <cmath>
#include <algorithm>    // std::count
#include "master.h"
#include "input.h"
#include "grid.h"
#include "fields.h"
#include "boundary_surface.h"
#include "defines.h"
#include "constants.h"
#include "thermo.h"
#include "model.h"
#include "master.h"
#include "cross.h"

#define NO_VELOCITY 0.
#define NO_OFFSET 0.

#define BC_DIRICHLET 0
#define BC_NEUMANN 1
#define BC_FLUX 2
#define BC_USTAR 3

// a sign function
inline double sign(double n) { return n > 0 ? 1 : (n < 0 ? -1 : 0);}

cboundary_surface::cboundary_surface(cmodel *modelin, cinput *inputin) : cboundary(modelin, inputin)
{
  ustar = 0;
  obuk  = 0;
}

cboundary_surface::~cboundary_surface()
{
  delete[] ustar;
  delete[] obuk;

#ifdef USECUDA
  clearDevice();
#endif
}

void cboundary_surface::create(cinput *inputin)
{
  int nerror = 0;
  nerror += processtimedep(inputin);

  // add variables to the statistics
  if(stats->getsw() == "1")
  {
    stats->addtseries("ustar", "Surface friction velocity", "m s-1");
    stats->addtseries("obuk", "Obukhov length", "m");
  }

  if(nerror)
    throw 1;
}

void cboundary_surface::init(cinput *inputin)
{
  // 1. Process the boundary conditions now all fields are registered
  int nerror = 0;
  nerror += processbcs(inputin);

  nerror += inputin->getItem(&z0m, "boundary", "z0m", "");
  nerror += inputin->getItem(&z0h, "boundary", "z0h", "");

  // Read list of cross sections
  nerror += inputin->getList(&crosslist , "boundary", "crosslist" , "");

  // copy all the boundary options and set the model ones to flux type
  // surfmbcbot = mbcbot;
  // mbcbot = BC_FLUX;

  // crash in case fixed gradient is prescribed
  if(mbcbot == BC_NEUMANN)
  {
    master->printError("neumann bc is not supported in surface model\n");
    ++nerror;
  }
  // read the ustar value only if fixed fluxes are prescribed
  else if(mbcbot == BC_USTAR)
    nerror += inputin->getItem(&ustarin, "boundary", "ustar", "");

  // process the scalars
  for(bcmap::const_iterator it=sbc.begin(); it!=sbc.end(); ++it)
  {
    // surfsbcbot[it->first] = it->second->bcbot;
    // it->second->bcbot = BC_FLUX;

    // crash in case fixed gradient is prescribed
    if(it->second->bcbot == BC_NEUMANN)
    {
      master->printError("fixed gradient bc is not supported in surface model\n");
      ++nerror;
    }

    // crash in case of fixed momentum flux and dirichlet bc for scalar
    if(it->second->bcbot == BC_DIRICHLET && mbcbot == BC_USTAR)
    {
      master->printError("ERROR fixed ustar bc in combination with dirichlet bc for scalars is not supported\n");
      ++nerror;
    }
  }

  // check whether the prognostic thermo vars are of the same type
  std::vector<std::string> thermolist;
  model->thermo->getprogvars(&thermolist);

  std::vector<std::string>::const_iterator it = thermolist.begin();

  // save the bc of the first thermo field in case thermo is enabled
  if(it != thermolist.end())
    thermobc = sbc[*it]->bcbot;

  while(it != thermolist.end())
  {
    if(sbc[*it]->bcbot != thermobc)
    {
      ++nerror;
      master->printError("ERROR all thermo variables need to have the same bc type\n");
    }
    ++it;
  }

  if(nerror)
    throw 1;

  // 2. Allocate the fields
  obuk  = new double[grid->ijcells];
  ustar = new double[grid->ijcells];

  stats = model->stats;

  int ij,jj;
  jj = grid->icells;

  // initialize the obukhov length on a small number
  for(int j=0; j<grid->jcells; ++j)
#pragma ivdep
   for(int i=0; i<grid->icells; ++i)
   {
     ij = i + j*jj;
     obuk[ij] = constants::dsmall;
   }

  // Cross sections
  allowedcrossvars.push_back("ustar");
  allowedcrossvars.push_back("obuk");

  // Check input list of cross variables (crosslist)
  std::vector<std::string>::iterator it2 = crosslist.begin();
  while(it2 != crosslist.end())
  {
    if(!std::count(allowedcrossvars.begin(),allowedcrossvars.end(),*it2))
    {
      master->printWarning("WARNING field %s in [boundary][crosslist] is illegal\n", it2->c_str());
      it2 = crosslist.erase(it2);  // erase() returns iterator of next element..
    }
    else
      ++it2;
  }
}

void cboundary_surface::execcross()
{
  int nerror = 0;

  for(std::vector<std::string>::const_iterator it=crosslist.begin(); it<crosslist.end(); ++it)
  {
    if(*it == "ustar")
      nerror += model->cross->crossplane(ustar, fields->s["tmp1"]->data, "ustar");
    else if(*it == "obuk")
      nerror += model->cross->crossplane(obuk,  fields->s["tmp1"]->data, "obuk");
  }  

  if(nerror)
    throw 1;
}

int cboundary_surface::execstats(mask *m)
{
  stats->calcmean2d(&m->tseries["obuk"].data , obuk , 0., fields->s["tmp4"]->databot, &stats->nmaskbot);
  stats->calcmean2d(&m->tseries["ustar"].data, ustar, 0., fields->s["tmp4"]->databot, &stats->nmaskbot);

  return 0; 
}

void cboundary_surface::save(int iotime)
{
  char filename[256];

  std::sprintf(filename, "obuk.%07d", iotime);
  master->printMessage("Saving \"%s\" ... ", filename);
  if(grid->savexyslice(obuk, fields->s["tmp1"]->data, filename))
  {
    master->printMessage("FAILED\n");
    throw 1;
  }
  else
    master->printMessage("OK\n");
}

void cboundary_surface::load(int iotime)
{
  char filename[256];

  std::sprintf(filename, "obuk.%07d", iotime);
  master->printMessage("Loading \"%s\" ... ", filename);
  if(grid->loadxyslice(obuk, fields->s["tmp1"]->data, filename))
  {
    master->printMessage("FAILED\n");
    throw 1;
  }
  else
    master->printMessage("OK\n");

  grid->boundary_cyclic2d(obuk);
}

void cboundary_surface::setvalues()
{
  // grid transformation is properly taken into account by setting the databot and top values
  setbc(fields->u->databot, fields->u->datagradbot, fields->u->datafluxbot, mbcbot, NO_VELOCITY, fields->visc, grid->utrans);
  setbc(fields->v->databot, fields->v->datagradbot, fields->v->datafluxbot, mbcbot, NO_VELOCITY, fields->visc, grid->vtrans);

  setbc(fields->u->datatop, fields->u->datagradtop, fields->u->datafluxtop, mbctop, NO_VELOCITY, fields->visc, grid->utrans);
  setbc(fields->v->datatop, fields->v->datagradtop, fields->v->datafluxtop, mbctop, NO_VELOCITY, fields->visc, grid->vtrans);

  for(fieldmap::const_iterator it=fields->sp.begin(); it!=fields->sp.end(); ++it)
  {
    setbc(it->second->databot, it->second->datagradbot, it->second->datafluxbot, sbc[it->first]->bcbot, sbc[it->first]->bot, it->second->visc, NO_OFFSET);
    setbc(it->second->datatop, it->second->datagradtop, it->second->datafluxtop, sbc[it->first]->bctop, sbc[it->first]->top, it->second->visc, NO_OFFSET);
  }

  // in case the momentum has a fixed ustar, set the value to that of the input
  if(mbcbot == BC_USTAR)
  {
    int ij,jj;
    jj = grid->icells;

    setbc(fields->u->databot, fields->u->datagradbot, fields->u->datafluxbot, 0, NO_VELOCITY, fields->visc, grid->utrans);
    setbc(fields->v->databot, fields->v->datagradbot, fields->v->datafluxbot, 0, NO_VELOCITY, fields->visc, grid->vtrans);

    for(int j=0; j<grid->jcells; ++j)
#pragma ivdep
      for(int i=0; i<grid->icells; ++i)
        {
          ij = i + j*jj;
          // limit ustar at 1e-4 to avoid zero divisions
          ustar[ij] = std::max(0.0001, ustarin);
        }
   }
}

#ifndef USECUDA
int cboundary_surface::bcvalues()
{
  // start with retrieving the stability information
  if(model->thermo->getsw() == "0")
  {
    stability_neutral(ustar, obuk,
                      fields->u->data, fields->v->data,
                      fields->u->databot, fields->v->databot,
                      fields->sd["tmp1"]->data, grid->z);
  }
  else
  {
    // store the buoyancy in tmp1
    model->thermo->getbuoyancysurf(fields->sd["tmp1"]);
    stability(ustar, obuk, fields->sd["tmp1"]->datafluxbot,
              fields->u->data,    fields->v->data,    fields->sd["tmp1"]->data,
              fields->u->databot, fields->v->databot, fields->sd["tmp1"]->databot,
              fields->sd["tmp2"]->data, grid->z);
  }

  // calculate the surface value, gradient and flux depending on the chosen boundary condition
  surfm(ustar, obuk,
        fields->u->data, fields->u->databot, fields->u->datagradbot, fields->u->datafluxbot,
        fields->v->data, fields->v->databot, fields->v->datagradbot, fields->v->datafluxbot,
        grid->z[grid->kstart], mbcbot);

  for(fieldmap::const_iterator it=fields->sp.begin(); it!=fields->sp.end(); ++it)
  {
    surfs(ustar, obuk, it->second->data,
          it->second->databot, it->second->datagradbot, it->second->datafluxbot,
          grid->z[grid->kstart], sbc[it->first]->bcbot);
  }

  return 0;
}
#endif

int cboundary_surface::stability(double * restrict ustar, double * restrict obuk, double * restrict bfluxbot,
                                 double * restrict u    , double * restrict v   , double * restrict b       ,
                                 double * restrict ubot , double * restrict vbot, double * restrict bbot    ,
                                 double * restrict dutot, double * restrict z)
{
  int ij,ijk,ii,jj,kk,kstart;

  ii = 1;
  jj = grid->icells;
  kk = grid->icells*grid->jcells;

  kstart = grid->kstart;

  // calculate total wind
  double du2;
  //double utot, ubottot, du2;
  const double minval = 1.e-1;
  // first, interpolate the wind to the scalar location
  for(int j=grid->jstart; j<grid->jend; ++j)
#pragma ivdep
    for(int i=grid->istart; i<grid->iend; ++i)
    {
      ij  = i + j*jj;
      ijk = i + j*jj + kstart*kk;
      // ubottot = std::pow(  0.5*(std::pow(ubot[ij], 2) + std::pow(ubot[ij+ii], 2))
      //                    + 0.5*(std::pow(vbot[ij], 2) + std::pow(vbot[ij+jj], 2)), 0.5);
      // utot    = std::pow(  0.5*(std::pow(u[ijk], 2) + std::pow(u[ijk+ii], 2))
      //                    + 0.5*(std::pow(v[ijk], 2) + std::pow(v[ijk+jj], 2)), 0.5);
      du2 = std::pow(0.5*(u[ijk] + u[ijk+ii]) - 0.5*(ubot[ij] + ubot[ij+ii]), 2)
          + std::pow(0.5*(v[ijk] + v[ijk+jj]) - 0.5*(vbot[ij] + vbot[ij+jj]), 2);
      // prevent the absolute wind gradient from reaching values less than 0.01 m/s,
      // otherwise evisc at k = kstart blows up
      // dutot[ij] = std::max(std::abs(utot - ubottot), minval);
      dutot[ij] = std::max(std::pow(du2, 0.5), minval);
    }

  grid->boundary_cyclic2d(dutot);

  double db;

  // calculate Obukhov length
  // case 1: fixed buoyancy flux and fixed ustar
  if(mbcbot == BC_USTAR && thermobc == BC_FLUX)
  {
    for(int j=0; j<grid->jcells; ++j)
#pragma ivdep
      for(int i=0; i<grid->icells; ++i)
      {
        ij  = i + j*jj;
        obuk[ij] = -std::pow(ustar[ij], 3) / (constants::kappa*bfluxbot[ij]);
      }
  }
  // case 2: fixed buoyancy surface value and free ustar
  else if(mbcbot == BC_DIRICHLET && thermobc == BC_FLUX)
  {
    for(int j=0; j<grid->jcells; ++j)
#pragma ivdep
      for(int i=0; i<grid->icells; ++i)
      {
        ij  = i + j*jj;
        obuk [ij] = calcobuk_noslip_flux(obuk[ij], dutot[ij], bfluxbot[ij], z[kstart]);
        ustar[ij] = dutot[ij] * fm(z[kstart], z0m, obuk[ij]);
      }
  }
  else if(mbcbot == BC_DIRICHLET && thermobc == BC_DIRICHLET)
  {
    for(int j=0; j<grid->jcells; ++j)
#pragma ivdep
      for(int i=0; i<grid->icells; ++i)
      {
        ij  = i + j*jj;
        ijk = i + j*jj + kstart*kk;
        db = b[ijk] - bbot[ij];
        obuk [ij] = calcobuk_noslip_dirichlet(obuk[ij], dutot[ij], db, z[kstart]);
        ustar[ij] = dutot[ij] * fm(z[kstart], z0m, obuk[ij]);
      }
  }

  return 0;
}

int cboundary_surface::stability_neutral(double * restrict ustar, double * restrict obuk,
                                         double * restrict u    , double * restrict v   ,
                                         double * restrict ubot , double * restrict vbot,
                                         double * restrict dutot, double * restrict z)
{
  int ij,ijk,ii,jj,kk,kstart;

  ii = 1;
  jj = grid->icells;
  kk = grid->icells*grid->jcells;

  kstart = grid->kstart;

  // calculate total wind
  double du2;
  //double utot, ubottot;
  const double minval = 1.e-1;
  // first, interpolate the wind to the scalar location
  for(int j=grid->jstart; j<grid->jend; ++j)
#pragma ivdep
    for(int i=grid->istart; i<grid->iend; ++i)
    {
      ij  = i + j*jj;
      ijk = i + j*jj + kstart*kk;
<<<<<<< HEAD
      //ubottot = std::pow(  0.5*(std::pow(ubot[ij], 2.) + std::pow(ubot[ij+ii], 2.))
      //                   + 0.5*(std::pow(vbot[ij], 2.) + std::pow(vbot[ij+jj], 2.)), 0.5);
      //utot    = std::pow(  0.5*(std::pow(u[ijk], 2.) + std::pow(u[ijk+ii], 2.))
      //                   + 0.5*(std::pow(v[ijk], 2.) + std::pow(v[ijk+jj], 2.)), 0.5);
      du2 = std::pow(0.5*(u[ijk] + u[ijk+ii]) - 0.5*(ubot[ij] + ubot[ij+ii]), 2)
          + std::pow(0.5*(v[ijk] + v[ijk+jj]) - 0.5*(vbot[ij] + vbot[ij+jj]), 2);
=======
      ubottot = std::pow(  0.5*(std::pow(ubot[ij], 2) + std::pow(ubot[ij+ii], 2))
                         + 0.5*(std::pow(vbot[ij], 2) + std::pow(vbot[ij+jj], 2)), 0.5);
      utot    = std::pow(  0.5*(std::pow(u[ijk], 2) + std::pow(u[ijk+ii], 2))
                         + 0.5*(std::pow(v[ijk], 2) + std::pow(v[ijk+jj], 2)), 0.5);
>>>>>>> 8c7884d9
      // prevent the absolute wind gradient from reaching values less than 0.01 m/s,
      // otherwise evisc at k = kstart blows up
      //dutot[ij] = std::max(std::abs(utot - ubottot), minval);
      dutot[ij] = std::max(std::pow(du2, 0.5), minval);
    }

  grid->boundary_cyclic2d(dutot);

  // set the Obukhov length to a very large negative number
  // case 1: fixed buoyancy flux and fixed ustar
  if(mbcbot == BC_USTAR && thermobc == BC_FLUX)
  {
    for(int j=grid->jstart; j<grid->jend; ++j)
#pragma ivdep
      for(int i=grid->istart; i<grid->iend; ++i)
      {
        ij  = i + j*jj;
        obuk[ij] = -constants::dbig;
      }
  }
  // case 2: fixed buoyancy surface value and free ustar
  else if(mbcbot == BC_DIRICHLET && thermobc == BC_FLUX)
  {
    for(int j=0; j<grid->jcells; ++j)
#pragma ivdep
      for(int i=0; i<grid->icells; ++i)
      {
        ij  = i + j*jj;
        obuk [ij] = -constants::dbig;
        ustar[ij] = dutot[ij] * fm(z[kstart], z0m, obuk[ij]);
      }
  }
  else if(mbcbot == BC_DIRICHLET && thermobc == BC_DIRICHLET)
  {
    for(int j=0; j<grid->jcells; ++j)
#pragma ivdep
      for(int i=0; i<grid->icells; ++i)
      {
        ij  = i + j*jj;
        ijk = i + j*jj + kstart*kk;
        obuk [ij] = -constants::dbig;
        ustar[ij] = dutot[ij] * fm(z[kstart], z0m, obuk[ij]);
      }
  }

  return 0;
}

int cboundary_surface::surfm(double * restrict ustar, double * restrict obuk, 
                             double * restrict u, double * restrict ubot, double * restrict ugradbot, double * restrict ufluxbot, 
                             double * restrict v, double * restrict vbot, double * restrict vgradbot, double * restrict vfluxbot, 
                             double zsl, int bcbot)
{
  int ij,ijk,ii,jj,kk,kstart;

  ii = 1;
  jj = grid->icells;
  kk = grid->icells*grid->jcells;

  kstart = grid->kstart;

  // the surface value is known, calculate the flux and gradient
  if(bcbot == BC_DIRICHLET)
  {
    // first calculate the surface value
    for(int j=grid->jstart; j<grid->jend; ++j)
#pragma ivdep
      for(int i=grid->istart; i<grid->iend; ++i)
      {
        ij  = i + j*jj;
        ijk = i + j*jj + kstart*kk;
        // interpolate the whole stability function rather than ustar or obuk
        ufluxbot[ij] = -(u[ijk]-ubot[ij])*0.5*(ustar[ij-ii]*fm(zsl, z0m, obuk[ij-ii]) + ustar[ij]*fm(zsl, z0m, obuk[ij]));
        vfluxbot[ij] = -(v[ijk]-vbot[ij])*0.5*(ustar[ij-jj]*fm(zsl, z0m, obuk[ij-jj]) + ustar[ij]*fm(zsl, z0m, obuk[ij]));
      }

    grid->boundary_cyclic2d(ufluxbot);
    grid->boundary_cyclic2d(vfluxbot);
  }
  // the flux is known, calculate the surface value and gradient
  else if(bcbot == BC_USTAR)
  {
    // first redistribute ustar over the two flux components
    double u2,v2,vonu2,uonv2,ustaronu4,ustaronv4;
    const double minval = 1.e-2;

    for(int j=grid->jstart; j<grid->jend; ++j)
#pragma ivdep
      for(int i=grid->istart; i<grid->iend; ++i)
      {
        ij  = i + j*jj;
        ijk = i + j*jj + kstart*kk;
        // minimize the wind at 0.01, thus the wind speed squared at 0.0001
        vonu2 = std::max(minval, 0.25*( std::pow(v[ijk-ii]-vbot[ij-ii], 2) + std::pow(v[ijk-ii+jj]-vbot[ij-ii+jj], 2)
                                      + std::pow(v[ijk   ]-vbot[ij   ], 2) + std::pow(v[ijk   +jj]-vbot[ij   +jj], 2)) );
        uonv2 = std::max(minval, 0.25*( std::pow(u[ijk-jj]-ubot[ij-jj], 2) + std::pow(u[ijk+ii-jj]-ubot[ij+ii-jj], 2)
                                      + std::pow(u[ijk   ]-ubot[ij   ], 2) + std::pow(u[ijk+ii   ]-ubot[ij+ii   ], 2)) );
        u2 = std::max(minval, std::pow(u[ijk]-ubot[ij], 2) );
        v2 = std::max(minval, std::pow(v[ijk]-vbot[ij], 2) );
        ustaronu4 = 0.5*(std::pow(ustar[ij-ii], 4) + std::pow(ustar[ij], 4));
        ustaronv4 = 0.5*(std::pow(ustar[ij-jj], 4) + std::pow(ustar[ij], 4));
        ufluxbot[ij] = -sign(u[ijk]-ubot[ij]) * std::pow(ustaronu4 / (1. + vonu2 / u2), 0.5);
        vfluxbot[ij] = -sign(v[ijk]-vbot[ij]) * std::pow(ustaronv4 / (1. + uonv2 / v2), 0.5);
      }

    grid->boundary_cyclic2d(ufluxbot);
    grid->boundary_cyclic2d(vfluxbot);

    // CvH: I think that the problem is not closed, since both the fluxes and the surface values
    // of u and v are unknown. You have to assume a no slip in order to get the fluxes and therefore
    // should not update the surface values with those that belong to the flux. This procedure needs
    // to be checked more carefully.
    /*
    // calculate the surface values
    for(int j=grid->jstart; j<grid->jend; ++j)
#pragma ivdep
      for(int i=grid->istart; i<grid->iend; ++i)
      {
        ij  = i + j*jj;
        ijk = i + j*jj + kstart*kk;
        // interpolate the whole stability function rather than ustar or obuk
        ubot[ij] = 0.;// ufluxbot[ij] / (0.5*(ustar[ij-ii]*fm(zsl, z0m, obuk[ij-ii]) + ustar[ij]*fm(zsl, z0m, obuk[ij]))) + u[ijk];
        vbot[ij] = 0.;// vfluxbot[ij] / (0.5*(ustar[ij-jj]*fm(zsl, z0m, obuk[ij-jj]) + ustar[ij]*fm(zsl, z0m, obuk[ij]))) + v[ijk];
      }

    grid->boundary_cyclic2d(ubot);
    grid->boundary_cyclic2d(vbot);
    */
  }

  for(int j=0; j<grid->jcells; ++j)
#pragma ivdep
    for(int i=0; i<grid->icells; ++i)
    {
      ij  = i + j*jj;
      ijk = i + j*jj + kstart*kk;
      // use the linearly interpolated grad, rather than the MO grad,
      // to prevent giving unresolvable gradients to advection schemes
      // vargradbot[ij] = -varfluxbot[ij] / (kappa*z0m*ustar[ij]) * phih(zsl/obuk[ij]);
      ugradbot[ij] = (u[ijk]-ubot[ij])/zsl;
      vgradbot[ij] = (v[ijk]-vbot[ij])/zsl;
    }

  return 0;
}

int cboundary_surface::surfs(double * restrict ustar, double * restrict obuk, double * restrict var,
                             double * restrict varbot, double * restrict vargradbot, double * restrict varfluxbot, 
                             double zsl, int bcbot)
{
  int ij,ijk,jj,kk,kstart;

  jj = grid->icells;
  kk = grid->icells*grid->jcells;

  kstart = grid->kstart;

  // the surface value is known, calculate the flux and gradient
  if(bcbot == BC_DIRICHLET)
  {
    for(int j=0; j<grid->jcells; ++j)
#pragma ivdep
      for(int i=0; i<grid->icells; ++i)
      {
        ij  = i + j*jj;
        ijk = i + j*jj + kstart*kk;
        varfluxbot[ij] = -(var[ijk]-varbot[ij])*ustar[ij]*fh(zsl, z0h, obuk[ij]);
        // vargradbot[ij] = -varfluxbot[ij] / (kappa*z0h*ustar[ij]) * phih(zsl/obuk[ij]);
        // use the linearly interpolated grad, rather than the MO grad,
        // to prevent giving unresolvable gradients to advection schemes
        vargradbot[ij] = (var[ijk]-varbot[ij])/zsl;
      }
  }
  else if(bcbot == BC_FLUX)
  {
    // the flux is known, calculate the surface value and gradient
    for(int j=0; j<grid->jcells; ++j)
#pragma ivdep
      for(int i=0; i<grid->icells; ++i)
      {
        ij  = i + j*jj;
        ijk = i + j*jj + kstart*kk;
        // if(ij=100) std::printf("CvH: ustar,fh, var[ijk]: %E, %E, %E\n", ustar[ij], obuk[ij], var[ijk]);
        varbot[ij] = varfluxbot[ij] / (ustar[ij]*fh(zsl, z0h, obuk[ij])) + var[ijk];
        // vargradbot[ij] = -varfluxbot[ij] / (kappa*z0h*ustar[ij]) * phih(zsl/obuk[ij]);
        // use the linearly interpolated grad, rather than the MO grad,
        // to prevent giving unresolvable gradients to advection schemes
        vargradbot[ij] = (var[ijk]-varbot[ij])/zsl;
      }
  }

  return 0;
}

double cboundary_surface::calcobuk_noslip_flux(double L, double du, double bfluxbot, double zsl)
{
  double L0;
  double Lstart, Lend;
  double fx, fxdif;

  int m = 0;
  int nlim = 10;

  const double Lmax = 1.e20;

  // avoid bfluxbot to be zero
  if(bfluxbot >= 0.)
    bfluxbot = std::max(constants::dsmall, bfluxbot);
  else
    bfluxbot = std::min(-constants::dsmall, bfluxbot);

  // allow for one restart
  while(m <= 1)
  {
    // if L and bfluxbot are of the same sign, or the last calculation did not converge,
    // the stability has changed and the procedure needs to be reset
    if(L*bfluxbot >= 0.)
    {
      nlim = 200;
      if(bfluxbot >= 0.)
        L = -constants::dsmall;
      else
        L = constants::dsmall;
    }

    if(bfluxbot >= 0.)
      L0 = -constants::dhuge;
    else
      L0 = constants::dhuge;

    int n = 0;

    // exit on convergence or on iteration count
    while(std::abs((L - L0)/L0) > 0.001 && n < nlim && std::abs(L) < Lmax)
    {
      L0     = L;
      // fx     = Rib - zsl/L * (std::log(zsl/z0h) - psih(zsl/L) + psih(z0h/L)) / std::pow(std::log(zsl/z0m) - psim(zsl/L) + psim(z0m/L), 2);
      fx     = zsl/L + constants::kappa*zsl*bfluxbot / std::pow(du * fm(zsl, z0m, L), 3);
      Lstart = L - 0.001*L;
      Lend   = L + 0.001*L;
      fxdif  = ( (zsl/Lend + constants::kappa*zsl*bfluxbot / std::pow(du * fm(zsl, z0m, Lend), 3))
               - (zsl/Lstart + constants::kappa*zsl*bfluxbot / std::pow(du * fm(zsl, z0m, Lstart), 3)) )
             / (Lend - Lstart);
      L      = L - fx/fxdif;
      ++n;
    }

    // convergence has been reached
    if(n < nlim && std::abs(L) < Lmax)
      break;
    // convergence has not been reached, procedure restarted once
    else
    {
      L = constants::dsmall;
      ++m;
      nlim = 200;
    }
  }

  if(m > 1)
    std::printf("ERROR convergence has not been reached in Obukhov length calculation\n");

  return L;
}
double cboundary_surface::calcobuk_noslip_dirichlet(double L, double du, double db, double zsl)
{
  double L0;
  double Lstart, Lend;
  double fx, fxdif;

  int m = 0;
  int nlim = 10;

  const double Lmax = 1.e20;

  // avoid db to be zero
  if(db >= 0.)
    db = std::max(constants::dsmall, db);
  else
    db = std::min(-constants::dsmall, db);

  // allow for one restart
  while(m <= 1)
  {
    // if L and db are of different sign, or the last calculation did not converge,
    // the stability has changed and the procedure needs to be reset
    if(L*db <= 0.)
    {
      nlim = 200;
      if(db >= 0.)
        L = constants::dsmall;
      else
        L = -constants::dsmall;
    }

    if(db >= 0.)
      L0 = constants::dhuge;
    else
      L0 = -constants::dhuge;

    int n = 0;

    // exit on convergence or on iteration count
    while(std::abs((L - L0)/L0) > 0.001 && n < nlim && std::abs(L) < Lmax)
    {
      L0     = L;
      // fx     = Rib - zsl/L * (std::log(zsl/z0h) - psih(zsl/L) + psih(z0h/L)) / std::pow(std::log(zsl/z0m) - psim(zsl/L) + psim(z0m/L), 2.);
      fx     = zsl/L - constants::kappa*zsl*db*fh(zsl, z0h, L) / std::pow(du * fm(zsl, z0m, L), 2);
      Lstart = L - 0.001*L;
      Lend   = L + 0.001*L;
      fxdif  = ( (zsl/Lend - constants::kappa*zsl*db*fh(zsl, z0h, Lend) / std::pow(du * fm(zsl, z0m, Lend), 2))
               - (zsl/Lstart - constants::kappa*zsl*db*fh(zsl, z0h, Lstart) / std::pow(du * fm(zsl, z0m, Lstart), 2)) )
             / (Lend - Lstart);
      L      = L - fx/fxdif;
      ++n;
    }

    // convergence has been reached
    if(n < nlim && std::abs(L) < Lmax)
      break;
    // convergence has not been reached, procedure restarted once
    else
    {
      L = constants::dsmall;
      ++m;
      nlim = 200;
    }
  }

  if(m > 1)
    std::printf("ERROR convergence has not been reached in Obukhov length calculation\n");

  return L;
}

inline double cboundary_surface::fm(double zsl, double z0m, double L)
{
  double fm;
  fm = constants::kappa / (std::log(zsl/z0m) - psim(zsl/L) + psim(z0m/L));
  return fm;
}

inline double cboundary_surface::fh(double zsl, double z0h, double L)
{
  double fh;
  fh = constants::kappa / (std::log(zsl/z0h) - psih(zsl/L) + psih(z0h/L));
  return fh;
}

inline double cboundary_surface::psim(double zeta)
{
  double psim;
  double x;
  if(zeta <= 0.)
  {
    // Businger-Dyer functions
    // x     = (1. - 16. * zeta) ** (0.25)
    // psim  = 3.14159265 / 2. - 2. * arctan(x) + log( (1.+x) ** 2. * (1. + x ** 2.) / 8.)
    // Wilson functions
    x    = std::pow(1. + std::pow(3.6 * std::abs(zeta),2./3.), -0.5);
    psim = 3.*std::log( (1. + 1./x) / 2.);
  }
  else
  {
    psim = -2./3.*(zeta - 5./0.35) * std::exp(-0.35 * zeta) - zeta - (10./3.) / 0.35;
  }
  return psim;
}

inline double cboundary_surface::psih(double zeta)
{
  double psih;
  double x;
  if(zeta <= 0.)
  {
    // Businger-Dyer functions
    // x     = (1. - 16. * zeta) ** (0.25)
    // psih  = 2. * log( (1. + x ** 2.) / 2. )
    // Wilson functions
    x    = std::pow(1. + std::pow(7.9*std::abs(zeta), (2./3.)), -0.5);
    psih = 3. * std::log( (1. + 1. / x) / 2.);
  }
  else
  {
    psih  = (-2./3.) * (zeta-5./0.35) * std::exp(-0.35*zeta) - std::pow(1. + (2./3.) * zeta, 1.5) - (10./3.) / 0.35 + 1.;
  }
  return psih;
}

inline double cboundary_surface::phim(double zeta)
{
  double phim;
  if(zeta <= 0.)
  {
    // Businger-Dyer functions
    // phim  = (1. - 16. * zeta) ** (-0.25)
    // Wilson functions
    phim = std::pow(1. + 3.6*std::pow(std::abs(zeta), 2./3.), -1./2.);
  }
  else
    phim = 1. + 5.*zeta;

  return phim;
}

inline double cboundary_surface::phih(double zeta)
{
  double phih;
  if(zeta <= 0.)
  {
    // Businger-Dyer functions
    // phih  = (1. - 16. * zeta) ** (-0.5)
    // Wilson functions
    phih = std::pow(1. + 7.9*std::pow(std::abs(zeta), 2./3.), -1./2.);
  }
  else
    phih = 1. + 5.*zeta;

  return phih;
}<|MERGE_RESOLUTION|>--- conflicted
+++ resolved
@@ -419,19 +419,12 @@
     {
       ij  = i + j*jj;
       ijk = i + j*jj + kstart*kk;
-<<<<<<< HEAD
       //ubottot = std::pow(  0.5*(std::pow(ubot[ij], 2.) + std::pow(ubot[ij+ii], 2.))
       //                   + 0.5*(std::pow(vbot[ij], 2.) + std::pow(vbot[ij+jj], 2.)), 0.5);
       //utot    = std::pow(  0.5*(std::pow(u[ijk], 2.) + std::pow(u[ijk+ii], 2.))
       //                   + 0.5*(std::pow(v[ijk], 2.) + std::pow(v[ijk+jj], 2.)), 0.5);
       du2 = std::pow(0.5*(u[ijk] + u[ijk+ii]) - 0.5*(ubot[ij] + ubot[ij+ii]), 2)
           + std::pow(0.5*(v[ijk] + v[ijk+jj]) - 0.5*(vbot[ij] + vbot[ij+jj]), 2);
-=======
-      ubottot = std::pow(  0.5*(std::pow(ubot[ij], 2) + std::pow(ubot[ij+ii], 2))
-                         + 0.5*(std::pow(vbot[ij], 2) + std::pow(vbot[ij+jj], 2)), 0.5);
-      utot    = std::pow(  0.5*(std::pow(u[ijk], 2) + std::pow(u[ijk+ii], 2))
-                         + 0.5*(std::pow(v[ijk], 2) + std::pow(v[ijk+jj], 2)), 0.5);
->>>>>>> 8c7884d9
       // prevent the absolute wind gradient from reaching values less than 0.01 m/s,
       // otherwise evisc at k = kstart blows up
       //dutot[ij] = std::max(std::abs(utot - ubottot), minval);
