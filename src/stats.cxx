--- conflicted
+++ resolved
@@ -1854,25 +1854,14 @@
 
             // Subtract mean from `var` to get turbulent fluctuations.
             calc_mean(
-<<<<<<< HEAD
-                    fld_prime->fld_mean.data(),
-                    fld.fld.data(),
-                    mfield.data(), flag, nmask,
-=======
                     w_prime->fld_mean.data(),
                     fields.mp.at("w")->fld.data(),
                     mfield.data(),
                     flag, nmask,
->>>>>>> f56f20ba
                     gd.istart, gd.iend,
                     gd.jstart, gd.jend,
                     gd.kstart, gd.kend+1,
                     gd.icells, gd.ijcells);
-<<<<<<< HEAD
-
-            master.sum(fld_prime->fld_mean.data(), gd.kcells);
-
-=======
             master.sum(w_prime->fld_mean.data(), gd.kcells);
 
             calc_mean(
@@ -1886,16 +1875,13 @@
                     gd.icells, gd.ijcells);
             master.sum(fld_prime->fld_mean.data(), gd.kcells);
 
-            // Subtract mean from `var` and `w` to get turbulent fluctuations.
->>>>>>> f56f20ba
             subtract_mean(
                     fld_prime->fld.data(),
                     fld.fld.data(),
                     fld_prime->fld_mean.data(),
                     gd.istart, gd.iend,
                     gd.jstart, gd.jend,
-<<<<<<< HEAD
-                    gd.kstart-1, gd.kend+1,
+                    gd.kstart, gd.kend+1,
                     gd.icells, gd.ijcells);
 
 
@@ -1910,8 +1896,6 @@
                     mfield.data(), flag, nmask,
                     gd.istart, gd.iend,
                     gd.jstart, gd.jend,
-=======
->>>>>>> f56f20ba
                     gd.kstart, gd.kend+1,
                     gd.icells, gd.ijcells);
 
@@ -1926,12 +1910,7 @@
                     gd.kstart, gd.kend+1,
                     gd.icells, gd.ijcells);
 
-<<<<<<< HEAD
-
-            // Calculate advection flux
-=======
             fld_prime->loc = gd.wloc;
->>>>>>> f56f20ba
             advec.get_advec_flux(*advec_flux, *fld_prime, *w_prime);
 
             // Switch flag to flux location of `fld`.
