--- conflicted
+++ resolved
@@ -523,13 +523,8 @@
                                - rhoref[k-1] * evisc[ijk-kk]*(w[ijk   ]-w[ijk-kk])*dzi[k-1] ) / rhorefh[k] * 2.* dzhi[k];
                 }
     }
-<<<<<<< HEAD
-
-    template <typename TF>
-=======
-    
+
     template <typename TF, Surface_model surface_model>
->>>>>>> 0c79fd5e
     void diff_c(TF* restrict at, const TF* restrict a,
                 const TF* restrict dzi, const TF* restrict dzhi, const TF dxidxi, const TF dyidyi,
                 const TF* restrict evisc,
@@ -542,32 +537,6 @@
 
         TF evisce, eviscw, eviscn, eviscs, evisct, eviscb;
 
-<<<<<<< HEAD
-        // bottom boundary
-        for (int j=jstart; j<jend; ++j)
-            #pragma ivdep
-            for (int i=istart; i<iend; ++i)
-            {
-                const int ij  = i + j*jj;
-                const int ijk = i + j*jj + kstart*kk;
-                evisce = 0.5*(evisc[ijk   ]+evisc[ijk+ii])/tPr;
-                eviscw = 0.5*(evisc[ijk-ii]+evisc[ijk   ])/tPr;
-                eviscn = 0.5*(evisc[ijk   ]+evisc[ijk+jj])/tPr;
-                eviscs = 0.5*(evisc[ijk-jj]+evisc[ijk   ])/tPr;
-                evisct = 0.5*(evisc[ijk   ]+evisc[ijk+kk])/tPr;
-                eviscb = 0.5*(evisc[ijk-kk]+evisc[ijk   ])/tPr;
-
-                at[ijk] +=
-                         + ( evisce*(a[ijk+ii]-a[ijk   ])
-                           - eviscw*(a[ijk   ]-a[ijk-ii]) ) * dxidxi
-                         + ( eviscn*(a[ijk+jj]-a[ijk   ])
-                           - eviscs*(a[ijk   ]-a[ijk-jj]) ) * dyidyi
-                         + ( rhorefh[kstart+1] * evisct*(a[ijk+kk]-a[ijk   ])*dzhi[kstart+1]
-                           + rhorefh[kstart  ] * fluxbot[ij] ) / rhoref[kstart] * dzi[kstart];
-            }
-
-        for (int k=kstart+1; k<kend-1; ++k)
-=======
         const int k_offset = (surface_model == Surface_model::Disabled) ? 0 : 1;
     
         if (surface_model == Surface_model::Enabled)
@@ -585,16 +554,16 @@
                     eviscs = 0.5*(evisc[ijk-jj]+evisc[ijk   ])/tPr;
                     evisct = 0.5*(evisc[ijk   ]+evisc[ijk+kk])/tPr;
                     eviscb = 0.5*(evisc[ijk-kk]+evisc[ijk   ])/tPr;
-    
+
                     at[ijk] +=
-                             + ( evisce*(a[ijk+ii]-a[ijk   ]) 
-                               - eviscw*(a[ijk   ]-a[ijk-ii]) ) * dxidxi 
-                             + ( eviscn*(a[ijk+jj]-a[ijk   ]) 
+                             + ( evisce*(a[ijk+ii]-a[ijk   ])
+                               - eviscw*(a[ijk   ]-a[ijk-ii]) ) * dxidxi
+                             + ( eviscn*(a[ijk+jj]-a[ijk   ])
                                - eviscs*(a[ijk   ]-a[ijk-jj]) ) * dyidyi
                              + ( rhorefh[kstart+1] * evisct*(a[ijk+kk]-a[ijk   ])*dzhi[kstart+1]
                                + rhorefh[kstart  ] * fluxbot[ij] ) / rhoref[kstart] * dzi[kstart];
                 }
-    
+
             // top boundary
             for (int j=jstart; j<jend; ++j)
                 #pragma ivdep
@@ -608,11 +577,11 @@
                     eviscs = 0.5*(evisc[ijk-jj]+evisc[ijk   ])/tPr;
                     evisct = 0.5*(evisc[ijk   ]+evisc[ijk+kk])/tPr;
                     eviscb = 0.5*(evisc[ijk-kk]+evisc[ijk   ])/tPr;
-    
+
                     at[ijk] +=
-                             + ( evisce*(a[ijk+ii]-a[ijk   ]) 
-                               - eviscw*(a[ijk   ]-a[ijk-ii]) ) * dxidxi 
-                             + ( eviscn*(a[ijk+jj]-a[ijk   ]) 
+                             + ( evisce*(a[ijk+ii]-a[ijk   ])
+                               - eviscw*(a[ijk   ]-a[ijk-ii]) ) * dxidxi
+                             + ( eviscn*(a[ijk+jj]-a[ijk   ])
                                - eviscs*(a[ijk   ]-a[ijk-jj]) ) * dyidyi
                              + (-rhorefh[kend  ] * fluxtop[ij]
                                - rhorefh[kend-1] * eviscb*(a[ijk   ]-a[ijk-kk])*dzhi[kend-1] ) / rhoref[kend-1] * dzi[kend-1];
@@ -620,7 +589,6 @@
         }
 
         for (int k=kstart+k_offset; k<kend-k_offset; ++k)
->>>>>>> 0c79fd5e
             for (int j=jstart; j<jend; ++j)
                 #pragma ivdep
                 for (int i=istart; i<iend; ++i)
@@ -635,38 +603,12 @@
 
                     at[ijk] +=
                              + ( evisce*(a[ijk+ii]-a[ijk   ])
-                               - eviscw*(a[ijk   ]-a[ijk-ii]) ) * dxidxi
+                               - eviscw*(a[ijk   ]-a[ijk-ii]) ) * dxidxi 
                              + ( eviscn*(a[ijk+jj]-a[ijk   ])
                                - eviscs*(a[ijk   ]-a[ijk-jj]) ) * dyidyi
                              + ( rhorefh[k+1] * evisct*(a[ijk+kk]-a[ijk   ])*dzhi[k+1]
                                - rhorefh[k  ] * eviscb*(a[ijk   ]-a[ijk-kk])*dzhi[k]  ) / rhoref[k] * dzi[k];
                 }
-<<<<<<< HEAD
-
-        // top boundary
-        for (int j=jstart; j<jend; ++j)
-            #pragma ivdep
-            for (int i=istart; i<iend; ++i)
-            {
-                const int ij  = i + j*jj;
-                const int ijk = i + j*jj + (kend-1)*kk;
-                evisce = 0.5*(evisc[ijk   ]+evisc[ijk+ii])/tPr;
-                eviscw = 0.5*(evisc[ijk-ii]+evisc[ijk   ])/tPr;
-                eviscn = 0.5*(evisc[ijk   ]+evisc[ijk+jj])/tPr;
-                eviscs = 0.5*(evisc[ijk-jj]+evisc[ijk   ])/tPr;
-                evisct = 0.5*(evisc[ijk   ]+evisc[ijk+kk])/tPr;
-                eviscb = 0.5*(evisc[ijk-kk]+evisc[ijk   ])/tPr;
-
-                at[ijk] +=
-                         + ( evisce*(a[ijk+ii]-a[ijk   ])
-                           - eviscw*(a[ijk   ]-a[ijk-ii]) ) * dxidxi
-                         + ( eviscn*(a[ijk+jj]-a[ijk   ])
-                           - eviscs*(a[ijk   ]-a[ijk-jj]) ) * dyidyi
-                         + (-rhorefh[kend  ] * fluxtop[ij]
-                           - rhorefh[kend-1] * eviscb*(a[ijk   ]-a[ijk-kk])*dzhi[kend-1] ) / rhoref[kend-1] * dzi[kend-1];
-            }
-=======
->>>>>>> 0c79fd5e
     }
 
     template<typename TF>
