/*
 * MicroHH
 * Copyright (c) 2011-2018 Chiel van Heerwaarden
 * Copyright (c) 2011-2018 Thijs Heus
 * Copyright (c) 2014-2018 Bart van Stratum
 *
 * This file is part of MicroHH
 *
 * MicroHH is free software: you can redistribute it and/or modify
 * it under the terms of the GNU General Public License as published by
 * the Free Software Foundation, either version 3 of the License, or
 * (at your option) any later version.

 * MicroHH is distributed in the hope that it will be useful,
 * but WITHOUT ANY WARRANTY; without even the implied warranty of
 * MERCHANTABILITY or FITNESS FOR A PARTICULAR PURPOSE.  See the
 * GNU General Public License for more details.

 * You should have received a copy of the GNU General Public License
 * along with MicroHH.  If not, see <http://www.gnu.org/licenses/>.
 */

#include <algorithm>

#include "data_block.h"
#include "netcdf_interface.h"
#include "timedep.h"

template<typename TF>
Timedep<TF>::Timedep(Master& masterin, Grid<TF>& gridin, const std::string varnamein, const bool is_timedep) :
    master(masterin), grid(gridin), varname(varnamein)
{
    if (is_timedep)
        sw = Timedep_switch::Enabled;
    else
        sw = Timedep_switch::Disabled;
}

template<typename TF>
Timedep<TF>::~Timedep()
{
}

namespace
{
    std::pair<std::string, int> check_for_unique_time_dim(const std::map<std::string, int>& dims)
    {
        // Check for the existence of a unique time dimension.
        bool only_one_time_dim = false;
        std::string time_dim;
        int time_dim_length = 0;

        for (auto i : dims)
        {
            if (i.first.substr(0, 4) == "time")
            {
                if (only_one_time_dim)
                    throw std::runtime_error("More than one time dimensions in input");
                else
                {
                    only_one_time_dim = true;
                    time_dim = i.first;
                    time_dim_length = i.second;
                }
            }
        }

        return std::make_pair(time_dim, time_dim_length);
    }
}

template <typename TF>
<<<<<<< HEAD
void Timedep<TF>::create_timedep_prof(Netcdf_handle& input_nc)
=======
void Timedep<TF>::create_timedep_prof(const TF offset)
>>>>>>> 33e06445
{
    if (sw == Timedep_switch::Disabled)
        return;

    /*
    Data_block data_block(master, varname+".time");
    std::vector<std::string> headers = data_block.get_headers();

    // Sort the times
    headers.erase(headers.begin());
    std::sort(headers.begin(), headers.end());
    std::vector<TF> tmp(gd.kmax);
    for (auto& it : headers)
    {
        time.push_back(std::stod(it));
        data_block.get_vector(tmp, it, gd.kmax, 0, 0);
        data.insert(data.end(), tmp.begin(), tmp.end());
    }
<<<<<<< HEAD
    */

    Netcdf_handle group_nc = input_nc.get_group("timedep");
    std::map<std::string, int> dims = group_nc.get_variable_dimensions(varname);

    std::pair<std::string, int> unique_time = check_for_unique_time_dim(dims);
    std::string time_dim = unique_time.first;
    int time_dim_length = unique_time.second;

    time.resize(time_dim_length);
    group_nc.get_variable(time, time_dim, {0}, {time_dim_length});

    auto& gd = grid.get_grid_data();
    data.resize(time_dim_length*gd.ktot);

    group_nc.get_variable(data, varname, {0, 0}, {time_dim_length, gd.ktot});
=======

    // Add offset
    for (int i=0; i<data.size(); ++i)
        data[i] += offset;
>>>>>>> 33e06445

    #ifdef USECUDA
    prepare_device();
    #endif
}

template <typename TF>
void Timedep<TF>::create_timedep(Netcdf_handle& input_nc)
{
    if (sw == Timedep_switch::Disabled)
        return;

    Netcdf_handle group_nc = input_nc.get_group("timedep");

    std::map<std::string, int> dims = group_nc.get_variable_dimensions(varname);

    std::pair<std::string, int> unique_time = check_for_unique_time_dim(dims);
    std::string time_dim = unique_time.first;
    int time_dim_length = unique_time.second;

    time.resize(time_dim_length);
    data.resize(time_dim_length);

    group_nc.get_variable(time, time_dim, {0}, {time_dim_length});
    group_nc.get_variable(data, varname,  {0}, {time_dim_length});

    #ifdef USECUDA
    prepare_device();
    #endif
}

template <typename TF>
void Timedep<TF>::update_time_dependent_prof(std::vector<TF>& prof, Timeloop<TF>& timeloop)
{
    if (sw == Timedep_switch::Disabled)
        return;

    auto& gd = grid.get_grid_data();
    const int kk = gd.kmax;
    const int kgc = gd.kgc;

    // Get/calculate the interpolation indexes/factors
    Interpolation_factors<TF> ifac = timeloop.get_interpolation_factors(time);

    // Calculate the new vertical profile
    for (int k=0; k<gd.kmax; ++k)
        prof[k+kgc] = ifac.fac0 * data[ifac.index0*kk+k] + ifac.fac1 * data[ifac.index1*kk+k];
}

template <typename TF>
void Timedep<TF>::update_time_dependent(TF& val, Timeloop<TF>& timeloop)
{
    if (sw == Timedep_switch::Disabled)
        return;

    // Get/calculate the interpolation indexes/factors
    Interpolation_factors<TF> ifac = timeloop.get_interpolation_factors(time);
    val = ifac.fac0 * data[ifac.index0] + ifac.fac1 * data[ifac.index1];
    return;
}

template class Timedep<double>;
template class Timedep<float>;<|MERGE_RESOLUTION|>--- conflicted
+++ resolved
@@ -70,11 +70,7 @@
 }
 
 template <typename TF>
-<<<<<<< HEAD
-void Timedep<TF>::create_timedep_prof(Netcdf_handle& input_nc)
-=======
-void Timedep<TF>::create_timedep_prof(const TF offset)
->>>>>>> 33e06445
+void Timedep<TF>::create_timedep_prof(Netcdf_handle& input_nc, const TF offset)
 {
     if (sw == Timedep_switch::Disabled)
         return;
@@ -93,11 +89,14 @@
         data_block.get_vector(tmp, it, gd.kmax, 0, 0);
         data.insert(data.end(), tmp.begin(), tmp.end());
     }
-<<<<<<< HEAD
     */
 
     Netcdf_handle group_nc = input_nc.get_group("timedep");
     std::map<std::string, int> dims = group_nc.get_variable_dimensions(varname);
+
+    // Add offset
+    for (int i=0; i<data.size(); ++i)
+        data[i] += offset;
 
     std::pair<std::string, int> unique_time = check_for_unique_time_dim(dims);
     std::string time_dim = unique_time.first;
@@ -110,12 +109,6 @@
     data.resize(time_dim_length*gd.ktot);
 
     group_nc.get_variable(data, varname, {0, 0}, {time_dim_length, gd.ktot});
-=======
-
-    // Add offset
-    for (int i=0; i<data.size(); ++i)
-        data[i] += offset;
->>>>>>> 33e06445
 
     #ifdef USECUDA
     prepare_device();
