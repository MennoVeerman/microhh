/*
 * MicroHH
 * Copyright (c) 2011-2020 Chiel van Heerwaarden
 * Copyright (c) 2011-2020 Thijs Heus
 * Copyright (c) 2014-2020 Bart van Stratum
 *
 * This file is part of MicroHH
 *
 * MicroHH is free software: you can redistribute it and/or modify
 * it under the terms of the GNU General Public License as published by
 * the Free Software Foundation, either version 3 of the License, or
 * (at your option) any later version.

 * MicroHH is distributed in the hope that it will be useful,
 * but WITHOUT ANY WARRANTY; without even the implied warranty of
 * MERCHANTABILITY or FITNESS FOR A PARTICULAR PURPOSE.  See the
 * GNU General Public License for more details.

 * You should have received a copy of the GNU General Public License
 * along with MicroHH.  If not, see <http://www.gnu.org/licenses/>.
 */

#include <cstdio>
#include "grid.h"
#include "fields.h"
#include "thermo_moist.h"
#include "defines.h"
#include "constants.h"
#include "finite_difference.h"
#include "master.h"
#include "tools.h"
#include "column.h"
#include "stats.h"
#include "thermo_moist_functions.h"
#include <iostream>

namespace
{
    using namespace Constants;
    using namespace Finite_difference::O2;
    using namespace Thermo_moist_functions;

    template<typename TF>
    inline __device__ Struct_sat_adjust<TF> sat_adjust_g(
            const TF thl, const TF qt, const TF p, const TF exn)
    {
        using Fast_math::pow2;

        int niter = 0;
        const int nitermax = 10;

        TF tnr_old = TF(1.e9);

        const TF tl = thl * exn;
        TF qs = qsat_liq(p, tl);

        Struct_sat_adjust<TF> ans =
        {
            TF(0.), // ql
            TF(0.), // qi
            tl, // t
            qs, // qs
        };

        // Calculate if q-qs(Tl) <= 0. If so, return 0. Else continue with saturation adjustment.
        if (qt-ans.qs <= TF(0.))
            return ans;

        /* Saturation adjustment solver.
         * Root finding function is f(T) = T - tnr - Lv/cp*qt + alpha_w * Lv/cp*qs(T) + alpha_i*Ls/cp*qs(T)
         * dq_sat/dT derivatives can be rewritten using Claussius-Clapeyron (desat/dT = L{v,s}*esat / (Rv*T^2)).
         */

        TF tnr = tl;

        // Warm adjustment.
        if (tl >= T0<TF>)
        {
            while (fabs(tnr-tnr_old)/tnr_old > TF(1.e-5) && niter < nitermax)
            {
                tnr_old = tnr;
                qs = qsat_liq(p, tnr);
                const TF f =
                    tnr - tl - Lv<TF>/cp<TF>*(qt - qs);

                const TF f_prime = TF(1.) + Lv<TF>/cp<TF>*dqsatdT_liq(p, tnr);

                tnr -= f / f_prime;

                niter += 1;
            }

            qs = qsat_liq(p, tnr);
            ans.ql = fmax(TF(0.), qt - qs);
            ans.t  = tnr;
            ans.qs = qs;
        }
        // Cold adjustment.
        else
        {
            while (fabs(tnr-tnr_old)/tnr_old > TF(1.e-5) && niter < nitermax)
            {
                tnr_old = tnr;
                qs = qsat(p, tnr);
                const TF alpha_w = water_fraction(tnr);
                const TF alpha_i = TF(1.) - alpha_w;
                const TF dalphadT = (alpha_w > TF(0.) && alpha_w < TF(1.)) ? TF(0.025) : TF(0.);
                const TF dqsatdT_w = dqsatdT_liq(p, tnr);
                const TF dqsatdT_i = dqsatdT_ice(p, tnr);

                const TF f =
                    tnr - tl - alpha_w*Lv<TF>/cp<TF>*qt - alpha_i*Ls<TF>/cp<TF>*qt
                             + alpha_w*Lv<TF>/cp<TF>*qs + alpha_i*Ls<TF>/cp<TF>*qs;

                const TF f_prime = TF(1.)
                    - dalphadT*Lv<TF>/cp<TF>*qt + dalphadT*Ls<TF>/cp<TF>*qt
                    + dalphadT*Lv<TF>/cp<TF>*qs - dalphadT*Ls<TF>/cp<TF>*qs
                    + alpha_w*Lv<TF>/cp<TF>*dqsatdT_w
                    + alpha_i*Ls<TF>/cp<TF>*dqsatdT_i;

                tnr -= f / f_prime;

                niter += 1;
            }

            const TF alpha_w = water_fraction(tnr);
            const TF alpha_i = TF(1.) - alpha_w;

            qs = qsat(p, tnr);
            const TF ql_qi = fmax(TF(0.), qt - qs);

            ans.ql = alpha_w*ql_qi;
            ans.qi = alpha_i*ql_qi;
            ans.t  = tnr;
            ans.qs = qs;
        }

        // Raise exception if nitermax is reached.
        if (niter == nitermax)
        {
            printf("ERROR: saturation adjustment did not converge: thl=%f, qt=%f, p=%f\n", thl, qt, p);
            asm("trap;");
        }

        return ans;
    }

    template<typename TF> __global__
    void calc_buoyancy_tend_2nd_g(TF* __restrict__ wt, TF* __restrict__ th, TF* __restrict__ qt,
                                  TF* __restrict__ thvrefh, TF* __restrict__ exnh, TF* __restrict__ ph,
                                  int istart, int jstart, int kstart,
                                  int iend,   int jend,   int kend,
                                  int jj, int kk)
    {
        const int i = blockIdx.x*blockDim.x + threadIdx.x + istart;
        const int j = blockIdx.y*blockDim.y + threadIdx.y + jstart;
        const int k = blockIdx.z + kstart;

        if (i < iend && j < jend && k < kend)
        {
            const int ijk = i + j*jj + k*kk;

            // Half level temperature and moisture content
            const TF thh = static_cast<TF>(0.5) * (th[ijk-kk] + th[ijk]); // Half level liq. water pot. temp.
            const TF qth = static_cast<TF>(0.5) * (qt[ijk-kk] + qt[ijk]); // Half level specific hum.

            Struct_sat_adjust<TF> ssa = sat_adjust_g(thh, qth, ph[k], exnh[k]);

            // Calculate tendency.
            if (ssa.ql + ssa.qi > 0)
                wt[ijk] += buoyancy(exnh[k], thh, qth, ssa.ql, ssa.qi, thvrefh[k]);
            else
                wt[ijk] += buoyancy_no_ql(thh, qth, thvrefh[k]);
        }
    }

    template<typename TF> __global__
    void calc_buoyancy_g(TF* __restrict__ b,  TF* __restrict__ th,
                         TF* __restrict__ qt, TF* __restrict__ thvref,
                         TF* __restrict__ p,  TF* __restrict__ exn,
                         int istart, int jstart, int kstart,
                         int iend,   int jend,   int kcells,
                         int jj, int kk)
    {
        const int i = blockIdx.x*blockDim.x + threadIdx.x + istart;
        const int j = blockIdx.y*blockDim.y + threadIdx.y + jstart;
        const int k = blockIdx.z;

        if (i < iend && j < jend && k < kstart)
        {
            const int ijk   = i + j*jj + k*kk;
            b[ijk] = buoyancy_no_ql(th[ijk], qt[ijk], thvref[k]);
        }
        else if (i < iend && j < jend && k < kcells)
        {
            const int ijk = i + j*jj + k*kk;

            Struct_sat_adjust<TF> ssa = sat_adjust_g(th[ijk], qt[ijk], p[k], exn[k]);

            if (ssa.ql + ssa.qi > 0)
                b[ijk] = buoyancy(exn[k], th[ijk], qt[ijk], ssa.ql, ssa.qi, thvref[k]);
            else
                b[ijk] = buoyancy_no_ql(th[ijk], qt[ijk], thvref[k]);
        }
    }

    template<typename TF> __global__
    void calc_buoyancy_h_g(TF* __restrict__ bh,  TF* __restrict__ th,
                         TF* __restrict__ qt, TF* __restrict__ thvrefh,
                         TF* __restrict__ ph,  TF* __restrict__ exnh,
                         int istart, int jstart, int kstart,
                         int iend,   int jend,   int kend,
                         int jj, int kk)
    {
        const int i = blockIdx.x*blockDim.x + threadIdx.x + istart;
        const int j = blockIdx.y*blockDim.y + threadIdx.y + jstart;
        const int k = blockIdx.z + kstart;

        if (i < iend && j < jend && k < kend)
        {
            const int ijk = i + j*jj + k*kk;
            const int kk  = i + j*jj;

            // Half level temperature and moisture content
            const TF thh = static_cast<TF>(0.5) * (th[ijk-kk] + th[ijk]); // Half level liq. water pot. temp.
            const TF qth = static_cast<TF>(0.5) * (qt[ijk-kk] + qt[ijk]); // Half level specific hum.

            Struct_sat_adjust<TF> ssa = sat_adjust_g(thh, qth, ph[k], exnh[k]);

            // Calculate tendency
            if (ssa.ql + ssa.qi > 0)
                bh[ijk] += buoyancy(exnh[k], thh, qth, ssa.ql, ssa.qi, thvrefh[k]);
            else
                bh[ijk] += buoyancy_no_ql(thh, qth, thvrefh[k]);
        }
    }

    template<typename TF> __global__
    void calc_buoyancy_bot_g(TF* __restrict__ b,      TF* __restrict__ bbot,
                             TF* __restrict__ th,     TF* __restrict__ thbot,
                             TF* __restrict__ qt,     TF* __restrict__ qtbot,
                             TF* __restrict__ thvref, TF* __restrict__ thvrefh,
                             int kstart, int icells, int jcells,
                             int jj, int kk)
    {
        const int i = blockIdx.x*blockDim.x + threadIdx.x;
        const int j = blockIdx.y*blockDim.y + threadIdx.y;

        if (i < icells && j < jcells)
        {
            const int ij  = i + j*jj;
            const int ijk = i + j*jj + kstart*kk;

            bbot[ij ] = buoyancy_no_ql(thbot[ij], qtbot[ij], thvrefh[kstart]);
            b   [ijk] = buoyancy_no_ql(th[ijk],   qt[ijk],   thvref[kstart]);
        }
    }

    template<typename TF> __global__
    void calc_buoyancy_bot_g(TF* __restrict__ bbot,
                             TF* __restrict__ thbot,
                             TF* __restrict__ qtbot,
                             TF* __restrict__ thvrefh,
                             int icells, int jcells, int kstart)
    {
        const int i = blockIdx.x*blockDim.x + threadIdx.x;
        const int j = blockIdx.y*blockDim.y + threadIdx.y;

        if (i < icells && j < jcells)
        {
            const int ij  = i + j*icells;
            bbot[ij] = buoyancy_no_ql(thbot[ij], qtbot[ij], thvrefh[kstart]);
        }
    }

    template<typename TF> __global__
    void calc_buoyancy_flux_bot_g(TF* __restrict__ bfluxbot,
                                  TF* __restrict__ th, TF* __restrict__ thfluxbot,
                                  TF* __restrict__ qt, TF* __restrict__ qtfluxbot,
                                  TF* __restrict__ thvrefh,
                                  int kstart, int icells, int jcells,
                                  int jj, int kk)
    {
        const int i = blockIdx.x*blockDim.x + threadIdx.x;
        const int j = blockIdx.y*blockDim.y + threadIdx.y;

        // Calculate the surface buoyancy flux using the first model level temperature and humidity
        // to ensure bitwise identical restarts.
        if (i < icells && j < jcells)
        {
            const int ij  = i + j*jj;
            const int ijk = i + j*jj + kstart*kk;

            bfluxbot[ij] = buoyancy_flux_no_ql(th[ijk], thfluxbot[ij], qt[ijk], qtfluxbot[ij], thvrefh[kstart]);
        }
    }

    template<typename TF> __global__
    void calc_N2_g(TF* __restrict__ N2, const TF* __restrict__ th,
                   const TF* __restrict__ thvref, const TF* __restrict__ dzi,
                   int istart, int jstart, int kstart,
                   int iend,   int jend,   int kend,
                   int jj, int kk)
    {
        const int i = blockIdx.x*blockDim.x + threadIdx.x + istart;
        const int j = blockIdx.y*blockDim.y + threadIdx.y + jstart;
        const int k = blockIdx.z + kstart;

        if (i < iend && j < jend && k < kend)
        {
            const int ijk = i + j*jj + k*kk;
            N2[ijk] = grav<TF>/thvref[k]*static_cast<TF>(0.5)*(th[ijk+kk] - th[ijk-kk])*dzi[k];
        }
    }

    template<typename TF> __global__
    void calc_liquid_water_g(TF* __restrict__ ql, TF* __restrict__ th, TF* __restrict__ qt,
                             TF* __restrict__ exn, TF* __restrict__ p,
                             int istart, int jstart, int kstart,
                             int iend,   int jend,   int kend,
                             int jj, int kk)
    {
        const int i = blockIdx.x*blockDim.x + threadIdx.x + istart;
        const int j = blockIdx.y*blockDim.y + threadIdx.y + jstart;
        const int k = blockIdx.z + kstart;

        if (i < iend && j < jend && k < kend)
        {
            const int ijk = i + j*jj + k*kk;
            ql[ijk] = sat_adjust_g(th[ijk], qt[ijk], p[k], exn[k]).ql;
        }
    }

    template<typename TF> __global__
    void calc_liquid_and_ice_g(
            TF* __restrict__ qlqi,
            TF* __restrict__ thl,
            TF* __restrict__ qt,
            TF* __restrict__ exn,
            TF* __restrict__ p,
            int istart, int jstart, int kstart,
            int iend,   int jend,   int kend,
            int jj, int kk)
    {
        const int i = blockIdx.x*blockDim.x + threadIdx.x + istart;
        const int j = blockIdx.y*blockDim.y + threadIdx.y + jstart;
        const int k = blockIdx.z + kstart;

        if (i < iend && j < jend && k < kend)
        {
            const int ijk = i + j*jj + k*kk;

            Struct_sat_adjust<TF> ssa = sat_adjust_g(thl[ijk], qt[ijk], p[k], exn[k]);
            qlqi[ijk] = ssa.ql + ssa.qi;
        }
    }

    template<typename TF> __global__
    void calc_liquid_water_h_g(TF* __restrict__ qlh, TF* __restrict__ th, TF* __restrict__ qt,
                             TF* __restrict__ exnh, TF* __restrict__ ph,
                             int istart, int jstart, int kstart,
                             int iend,   int jend,   int kend,
                             int jj, int kk)
    {
        const int i = blockIdx.x*blockDim.x + threadIdx.x + istart;
        const int j = blockIdx.y*blockDim.y + threadIdx.y + jstart;
        const int k = blockIdx.z + kstart;

        if (i < iend && j < jend && k < kend)
        {
            const int ijk = i + j*jj + k*kk;
            const int kk  = i + j*jj;

            const TF thh = static_cast<TF>(0.5) * (th[ijk-kk] + th[ijk]); // Half level liq. water pot. temp.
            const TF qth = static_cast<TF>(0.5) * (qt[ijk-kk] + qt[ijk]); // Half level specific hum.

            qlh[ijk] = sat_adjust_g(thh, qth, ph[k], exnh[k]).ql; // Half level liquid water content
        }
    }

    template<typename TF> __global__
    void calc_ice_g(TF* __restrict__ qi, TF* __restrict__ th, TF* __restrict__ qt,
                             TF* __restrict__ exn, TF* __restrict__ p,
                             int istart, int jstart, int kstart,
                             int iend,   int jend,   int kend,
                             int jj, int kk)
    {
        const int i = blockIdx.x*blockDim.x + threadIdx.x + istart;
        const int j = blockIdx.y*blockDim.y + threadIdx.y + jstart;
        const int k = blockIdx.z + kstart;

        if (i < iend && j < jend && k < kend)
        {
            const int ijk = i + j*jj + k*kk;
            qi[ijk] = sat_adjust_g(th[ijk], qt[ijk], p[k], exn[k]).qi;
        }
    }

    template<typename TF> __global__
    void calc_thv_g(
            TF* const __restrict__ thv,
            const TF* const __restrict__ thl,
            const TF* const __restrict__ qt,
            const TF* const __restrict__ p,
            const TF* const __restrict__ exn,
            int istart, int jstart, int kstart,
            int iend,   int jend,   int kend,
            int icells, int ijcells)
    {
        const int i = blockIdx.x*blockDim.x + threadIdx.x + istart;
        const int j = blockIdx.y*blockDim.y + threadIdx.y + jstart;
        const int k = blockIdx.z + kstart;

        if (i < iend && j < jend && k < kend)
        {
            const int ijk = i + j*icells + k*ijcells;

            Struct_sat_adjust<TF> ssa = sat_adjust_g(thl[ijk], qt[ijk], p[k], exn[k]);
            thv[ijk] = virtual_temperature(exn[k], thl[ijk], qt[ijk], ssa.ql, ssa.qi);
        }
    }


    template<typename TF> __global__
    void calc_land_surface_fields(
        TF* const __restrict__ T_bot,
        TF* const __restrict__ T_a,
        TF* const __restrict__ vpd,
        TF* const __restrict__ qsat_bot,
        TF* const __restrict__ dqsatdT_bot,
        const TF* const __restrict__ thl_bot,
        const TF* const __restrict__ thl,
        const TF* const __restrict__ qt,
        const TF* const __restrict__ exner,
        const TF* const __restrict__ exnerh,
        const TF* const __restrict__ p,
        const TF* const __restrict__ ph,
        const int istart, const int iend,
        const int jstart, const int jend,
        const int kstart,
        const int icells, const int ijcells)
    {
        const int i = blockIdx.x*blockDim.x + threadIdx.x + istart;
        const int j = blockIdx.y*blockDim.y + threadIdx.y + jstart;
        const int k = kstart;

        if (i < iend && j < jend)
        {
            const int ij = i + j*icells;
            const int ijk = ij + k*ijcells;

            // Saturation adjustment for first model level
            Struct_sat_adjust<TF> ssa = sat_adjust_g(thl[ijk], qt[ijk], p[k], exner[k]);
            T_bot[ij] = exnerh[k] * thl_bot[ij];
            T_a[ij] = ssa.t;

            // Vapor pressure deficit first model level
            const TF es = esat(ssa.t);
            const TF e = qt[ijk]/ssa.qs * es;
            vpd[ij] = es-e;

            // qsat(T_bot) + dqsatdT(T_bot)
            qsat_bot[ij] = qsat(ph[k], T_bot[ij]);
            dqsatdT_bot[ij] = dqsatdT(ph[k], T_bot[ij]);
        }
    }


    template<typename TF> __global__
    void calc_radiation_fields_g(
            TF* restrict T, TF* restrict T_h, TF* restrict vmr_h2o,
            TF* restrict clwp, TF* restrict ciwp, TF* restrict T_sfc,
            const TF* restrict thl, const TF* restrict qt, const TF* restrict thl_bot,
            const TF* restrict p, const TF* restrict ph,
            const int istart, const int iend,
            const int jstart, const int jend,
            const int kstart, const int kend,
            const int igc, const int jgc, const int kgc,
            const int jj, const int kk,
            const int jj_nogc, const int kk_nogc)
    {
        const int i = blockIdx.x*blockDim.x + threadIdx.x + istart;
        const int j = blockIdx.y*blockDim.y + threadIdx.y + jstart;
        const int k = blockIdx.z + kstart;

        // This routine strips off the ghost cells, because of the data handling in radiation.
        using Finite_difference::O2::interp2;

        if (i < iend && j < jend && k < kend)
        {
            const TF ex = exner(p[k]);
            const TF dpg = (ph[k] - ph[k+1]) / Constants::grav<TF>;

            const int ijk = i + j*jj + k*kk;
            const int ijk_nogc = (i-igc) + (j-jgc)*jj_nogc + (k-kgc)*kk_nogc;
            const Struct_sat_adjust<TF> ssa = sat_adjust_g(thl[ijk], qt[ijk], p[k], ex);

            clwp[ijk_nogc] = ssa.ql * dpg;
            ciwp[ijk_nogc] = ssa.qi * dpg;

            const TF qv = qt[ijk] - ssa.ql - ssa.qi;
            vmr_h2o[ijk_nogc] = qv / (ep<TF> - ep<TF>*qv);

            T[ijk_nogc] = ssa.t;
        }

        if (i < iend && j < jend && k < kend+1)
        {
            const TF exnh = exner(ph[k]);
            const int ijk = i + j*jj + k*kk;

            const TF thlh = interp2(thl[ijk-kk], thl[ijk]);
            const TF qth  = interp2(qt [ijk-kk], qt [ijk]);

            const int ijk_nogc = (i-igc) + (j-jgc)*jj_nogc + (k-kgc)*kk_nogc;
            T_h[ijk_nogc] = sat_adjust_g(thlh, qth, ph[k], exnh).t;
        }

        if (i < iend && j < jend && k == kstart)
        {
            // Calculate surface temperature (assuming no liquid water)
            const TF exn_bot = exner(ph[kstart]);
            const int ij = i + j*jj;
            const int ij_nogc = (i-igc) + (j-jgc)*jj_nogc;

            T_sfc[ij_nogc] = thl_bot[ij] * exn_bot;
        }
    }


    template<typename TF> __global__
    void calc_radiation_columns_g(
            TF* const restrict T, TF* const restrict T_h, TF* const restrict vmr_h2o,
            TF* const restrict clwp, TF* const restrict ciwp, TF* const restrict T_sfc,
            const TF* const restrict thl, const TF* const restrict qt, const TF* const restrict thl_bot,
            const TF* const restrict p, const TF* const restrict ph,
            const int* const col_i, const int* const col_j,
            const int n_cols,
            const int kgc, const int kstart, const int kend,
            const int icells, const int ijcells)
    {
        // This routine strips off the ghost cells, because of the data handling in radiation.
        using Finite_difference::O2::interp2;

        const int n = blockIdx.x*blockDim.x + threadIdx.x;
        const int k = blockIdx.y*blockDim.y + threadIdx.y + kstart;

        if (n < n_cols)
        {
            const int i = col_i[n];
            const int j = col_j[n];


            const int ij = i + j*icells;
            const int ijk = i + j*icells + k*ijcells;

            const int ij_out = n;
            const int ijk_out = n + (k-kgc) * n_cols;

            if (k < kend)
            {
                const Struct_sat_adjust<TF> ssa = sat_adjust_g(thl[ijk], qt[ijk], p[k], exner(p[k]));

                const TF dpg = (ph[k] - ph[k+1]) / Constants::grav<TF>;
                clwp[ijk_out] = ssa.ql * dpg;
                ciwp[ijk_out] = ssa.qi * dpg;

                const TF qv = qt[ijk] - ssa.ql - ssa.qi;
                vmr_h2o[ijk_out] = qv / (ep<TF> - ep<TF>*qv);
                T[ijk_out] = ssa.t;
            }

            if (k < kend+1)
            {
                const TF thlh = interp2(thl[ijk-ijcells], thl[ijk]);
                const TF qth  = interp2(qt [ijk-ijcells], qt [ijk]);

                T_h[ijk_out] = sat_adjust_g(thlh, qth, ph[k], exner(ph[k])).t;
            }

            if (k == kstart)
                T_sfc[ij_out] = thl_bot[ij] * exner(ph[kstart]);
        }
    }


    template<typename TF> __global__
    void calc_path_g(
        TF* const restrict path,
        const TF* const restrict fld,
        const TF* const restrict rhoref,
        const TF* const restrict dz,
        const int istart, const int iend,
        const int jstart, const int jend,
        const int kstart, const int kend,
        const int icells, const int ijcells)
    {
        const int i = blockIdx.x*blockDim.x + threadIdx.x + istart;
        const int j = blockIdx.y*blockDim.y + threadIdx.y + jstart;

        if (i < iend && j < jend)
        {
            const int ij = i + j*icells;
            path[ij] = TF(0);

            // Bit of a cheap solution, but this function is only called for statistics..
            for (int k=kstart; k<kend; ++k)
            {
                const int ijk = ij + k*ijcells;
                path[ij] += rhoref[k] * fld[ijk] * dz[k];
            }
        }
    }

    /*
    // BvS: no longer used, base state is calculated at the host
    // CvH: This unused code does not take into account ice
    template <typename TF> __global__
    void calc_base_state_g(TF* __restrict__ pref,     TF* __restrict__ prefh,
                           TF* __restrict__ rho,      TF* __restrict__ rhoh,
                           TF* __restrict__ thv,      TF* __restrict__ thvh,
                           TF* __restrict__ ex,       TF* __restrict__ exh,
                           TF* __restrict__ thlmean,  TF* __restrict__ qtmean,
                           TF* __restrict__ z,        TF* __restrict__ dz,
                           const TF* __restrict__ dzi,
                           TF pbot, int kstart, int kend)
    {
        TF ql, si, qti, qli;
        TF rdcp = Rd<TF>/cp<TF>;

        const TF ssurf  = interp2(thlmean[kstart-1], thlmean[kstart]);
        const TF qtsurf = interp2(qtmean[kstart-1],  qtmean[kstart]);

        // Calculate surface (half=kstart) values
        exh[kstart]   = exner(pbot);
        ql            = sat_adjust_g(ssurf,qtsurf,pbot,exh[kstart]).ql;
        thvh[kstart]  = (ssurf + Lv<TF>*ql/(cp<TF>*exh[kstart])) * (1. - (1. - Rv<TF>/Rd<TF>)*qtsurf - Rv<TF>/Rd<TF>*ql);
        prefh[kstart] = pbot;
        rhoh[kstart]  = pbot / (Rd<TF> * exh[kstart] * thvh[kstart]);

        // First full grid level pressure
        pref[kstart] = pow((pow(pbot,rdcp) - grav<TF> * pow(p0<TF>,rdcp) * z[kstart] / (cp<TF> * thvh[kstart])),(1./rdcp));

        for (int k=kstart+1; k<kend+1; k++)
        {
            // 1. Calculate values at full level below zh[k]
            ex[k-1]  = exner(pref[k-1]);
            ql       = sat_adjust_g(thlmean[k-1],qtmean[k-1],pref[k-1],ex[k-1]).ql;
            thv[k-1] = (thlmean[k-1] + Lv<TF>*ql/(cp<TF>*ex[k-1])) * (1. - (1. - Rv<TF>/Rd<TF>)*qtmean[k-1] - Rv<TF>/Rd<TF>*ql);
            rho[k-1] = pref[k-1] / (Rd<TF> * ex[k-1] * thv[k-1]);

            // 2. Calculate half level pressure at zh[k] using values at z[k-1]
            prefh[k] = pow((pow(prefh[k-1],rdcp) - grav<TF> * pow(p0<TF>,rdcp) * dz[k-1] / (cp<TF> * thv[k-1])),(1./rdcp));

            // 3. Interpolate conserved variables to zh[k] and calculate virtual temp and ql
            si     = interp2(thlmean[k-1],thlmean[k]);
            qti    = interp2(qtmean[k-1],qtmean[k]);

            exh[k]   = exner(prefh[k]);
            qli      = sat_adjust_g(si,qti,prefh[k],exh[k]).ql;
            thvh[k]  = (si + Lv<TF>*qli/(cp<TF>*exh[k])) * (1. - (1. - Rv<TF>/Rd<TF>)*qti - Rv<TF>/Rd<TF>*qli);
            rhoh[k]  = prefh[k] / (Rd<TF> * exh[k] * thvh[k]);

            // 4. Calculate full level pressure at z[k]
            pref[k]  = pow((pow(pref[k-1],rdcp) - grav<TF> * pow(p0<TF>,rdcp) * dzh[k] / (cp<TF> * thvh[k])),(1./rdcp));
        }

        // Fill bottom and top full level ghost cells
        pref[kstart-1] = static_cast<TF>(2.)*prefh[kstart] - pref[kstart];
        pref[kend]     = static_cast<TF>(2.)*prefh[kend]   - pref[kend-1];
    }


    // BvS: no longer used, base state is calculated at the host
    template <typename TF> __global__
    void calc_hydrostatic_pressure_g(TF* __restrict__ pref,     TF* __restrict__ prefh,
                                     TF* __restrict__ ex,       TF* __restrict__ exh,
                                     TF* __restrict__ thlmean,  TF* __restrict__ qtmean,
                                     const TF* const __restrict__ z,        const TF* const __restrict__ dz,
                                     const TF* const __restrict__ dzh,
                                     const TF pbot, int kstart, int kend)
    {
        TF ql, si, qti, qli, thvh, thv;
        TF rdcp = Rd<TF>/cp<TF>;

        const TF ssurf  = interp2(thlmean[kstart-1], thlmean[kstart]);
        const TF qtsurf = interp2(qtmean[kstart-1],  qtmean[kstart]);

        // Calculate surface (half=kstart) values
        ql            = sat_adjust_g(ssurf,qtsurf,pbot,exh[kstart]).ql;
        thvh          = (ssurf + Lv<TF>*ql/(cp<TF>*exh[kstart])) * (1. - (1. - Rv<TF>/Rd<TF>)*qtsurf - Rv<TF>/Rd<TF>*ql);
        prefh[kstart] = pbot;

        // First full grid level pressure
        pref[kstart] = pow((pow(pbot,rdcp) - grav<TF> * pow(p0<TF>,rdcp) * z[kstart] / (cp<TF> * thvh)),(1./rdcp));

        for (int k=kstart+1; k<kend+1; k++)
        {
            // 1. Calculate values at full level below zh[k]
            ex[k-1]  = exner(pref[k-1]);
            ql       = sat_adjust_g(thlmean[k-1],qtmean[k-1],pref[k-1],ex[k-1]).ql;
            thv      = (thlmean[k-1] + Lv<TF>*ql/(cp<TF>*ex[k-1])) * (1. - (1. - Rv<TF>/Rd<TF>)*qtmean[k-1] - Rv<TF>/Rd<TF>*ql);

            // 2. Calculate half level pressure at zh[k] using values at z[k-1]
            prefh[k] = pow((pow(prefh[k-1],rdcp) - grav<TF> * pow(p0<TF>,rdcp) * dz[k-1] / (cp<TF> * thv)),(1./rdcp));

            // 3. Interpolate conserved variables to zh[k] and calculate virtual temp and ql
            si     = interp2(thlmean[k-1],thlmean[k]);
            qti    = interp2(qtmean[k-1],qtmean[k]);

            exh[k]   = exner(prefh[k]);
            qli      = sat_adjust_g(si,qti,prefh[k],exh[k]).ql;
            thvh     = (si + Lv<TF>*qli/(cp<TF>*exh[k])) * (1. - (1. - Rv<TF>/Rd<TF>)*qti - Rv<TF>/Rd<TF>*qli);

            // 4. Calculate full level pressure at z[k]
            pref[k]  = pow((pow(pref[k-1],rdcp) - grav<TF> * pow(p0<TF>,rdcp) * dzh[k] / (cp<TF> * thvh)),(1./rdcp));
        }

        // Fill bottom and top full level ghost cells
        pref[kstart-1] = static_cast<TF>(2.)*prefh[kstart] - pref[kstart];
        pref[kend]     = static_cast<TF>(2.)*prefh[kend]   - pref[kend-1];
    }
    */
} // end name    space

template<typename TF>
void Thermo_moist<TF>::prepare_device()
{
    auto& gd = grid.get_grid_data();
    const int nmemsize = gd.kcells*sizeof(TF);

    // Allocate fields for Boussinesq and anelastic solver
    cuda_safe_call(cudaMalloc(&bs.thvref_g,  nmemsize));
    cuda_safe_call(cudaMalloc(&bs.thvrefh_g, nmemsize));
    cuda_safe_call(cudaMalloc(&bs.pref_g,    nmemsize));
    cuda_safe_call(cudaMalloc(&bs.prefh_g,   nmemsize));
    cuda_safe_call(cudaMalloc(&bs.exnref_g,  nmemsize));
    cuda_safe_call(cudaMalloc(&bs.exnrefh_g, nmemsize));
    cuda_safe_call(cudaMalloc(&bs.rhoref_g,  nmemsize));
    cuda_safe_call(cudaMalloc(&bs.rhorefh_g, nmemsize));

    // Copy fields to device
    cuda_safe_call(cudaMemcpy(bs.thvref_g,  bs.thvref.data(),  nmemsize, cudaMemcpyHostToDevice));
    cuda_safe_call(cudaMemcpy(bs.thvrefh_g, bs.thvrefh.data(), nmemsize, cudaMemcpyHostToDevice));
    cuda_safe_call(cudaMemcpy(bs.pref_g,    bs.pref.data(),    nmemsize, cudaMemcpyHostToDevice));
    cuda_safe_call(cudaMemcpy(bs.prefh_g,   bs.prefh.data(),   nmemsize, cudaMemcpyHostToDevice));
    cuda_safe_call(cudaMemcpy(bs.exnref_g,  bs.exnref.data(),  nmemsize, cudaMemcpyHostToDevice));
    cuda_safe_call(cudaMemcpy(bs.exnrefh_g, bs.exnrefh.data(), nmemsize, cudaMemcpyHostToDevice));
    cuda_safe_call(cudaMemcpy(bs.rhoref_g,  bs.rhoref.data(),  nmemsize, cudaMemcpyHostToDevice));
    cuda_safe_call(cudaMemcpy(bs.rhorefh_g, bs.rhorefh.data(), nmemsize, cudaMemcpyHostToDevice));
}

template<typename TF>
void Thermo_moist<TF>::clear_device()
{
    cuda_safe_call(cudaFree(bs.thvref_g ));
    cuda_safe_call(cudaFree(bs.thvrefh_g));
    cuda_safe_call(cudaFree(bs.pref_g   ));
    cuda_safe_call(cudaFree(bs.prefh_g  ));
    cuda_safe_call(cudaFree(bs.exnref_g ));
    cuda_safe_call(cudaFree(bs.exnrefh_g));
    cuda_safe_call(cudaFree(bs.rhoref_g ));
    cuda_safe_call(cudaFree(bs.rhorefh_g));
    tdep_pbot->clear_device();
}

template<typename TF>
void Thermo_moist<TF>::forward_device()
{
    // Copy fields to device
    auto& gd = grid.get_grid_data();
    const int nmemsize = gd.kcells*sizeof(TF);
    cuda_safe_call(cudaMemcpy(bs.pref_g,    bs.pref.data(),    nmemsize, cudaMemcpyHostToDevice));
    cuda_safe_call(cudaMemcpy(bs.prefh_g,   bs.prefh.data(),   nmemsize, cudaMemcpyHostToDevice));
    cuda_safe_call(cudaMemcpy(bs.exnref_g,  bs.exnref.data(),  nmemsize, cudaMemcpyHostToDevice));
    cuda_safe_call(cudaMemcpy(bs.exnrefh_g, bs.exnrefh.data(), nmemsize, cudaMemcpyHostToDevice));
}

template<typename TF>
void Thermo_moist<TF>::backward_device()
{
    auto& gd = grid.get_grid_data();
    const int nmemsize = gd.kcells*sizeof(TF);
    cudaMemcpy(bs.pref_g,    bs.pref.data(),    nmemsize, cudaMemcpyHostToDevice);
    cudaMemcpy(bs.prefh_g,   bs.prefh.data(),   nmemsize, cudaMemcpyHostToDevice);
    cudaMemcpy(bs.exnref_g,  bs.exnref.data(),  nmemsize, cudaMemcpyHostToDevice);
    cudaMemcpy(bs.exnrefh_g, bs.exnrefh.data(), nmemsize, cudaMemcpyHostToDevice);

    bs_stats = bs;
}

#ifdef USECUDA
template<typename TF>
void Thermo_moist<TF>::exec(const double dt, Stats<TF>& stats)
{
    auto& gd = grid.get_grid_data();

    const int blocki = gd.ithread_block;
    const int blockj = gd.jthread_block;
    const int gridi  = gd.imax/blocki + (gd.imax%blocki > 0);
    const int gridj  = gd.jmax/blockj + (gd.jmax%blockj > 0);

    dim3 gridGPU (gridi, gridj, gd.kmax);
    dim3 blockGPU(blocki, blockj, 1);

    // Re-calculate hydrostatic pressure and exner
    if (bs.swupdatebasestate)
    {
        //calc_hydrostatic_pressure<TF><<<1, 1>>>(bs.pref_g, bs.prefh_g, bs.exnref_g, bs.exnrefh_g,
        //                                        fields.sp.at("thl")->fld_mean_g, fields.sp.at("qt")->fld_mean_g,
        //                                        gd.z_g, gd.dz_g, gd.dzh_g, bs.pbot, gd.kstart, gd.kend);
        //cuda_check_error();

        // BvS: Calculating hydrostatic pressure on GPU is extremely slow. As temporary solution, copy back mean profiles to host,
        //      calculate pressure there and copy back the required profiles.
        cudaMemcpy(fields.sp.at("thl")->fld_mean.data(), fields.sp.at("thl")->fld_mean_g, gd.kcells*sizeof(TF), cudaMemcpyDeviceToHost);
        cudaMemcpy(fields.sp.at("qt")->fld_mean.data(),  fields.sp.at("qt")->fld_mean_g,  gd.kcells*sizeof(TF), cudaMemcpyDeviceToHost);

        auto tmp = fields.get_tmp();

        calc_base_state(
                bs.pref.data(), bs.prefh.data(),
                bs.rhoref.data(), bs.rhorefh.data(),
                bs.thvref.data(), bs.thvrefh.data(),
                bs.exnref.data(), bs.exnrefh.data(),
                fields.sp.at("thl")->fld_mean.data(),
                fields.sp.at("qt")->fld_mean.data(),
                bs.pbot, gd.kstart, gd.kend,
                gd.z.data(), gd.dz.data(), gd.dzh.data());

        fields.release_tmp(tmp);

        cudaMemcpy(bs.pref_g,    bs.pref.data(),    gd.kcells*sizeof(TF), cudaMemcpyHostToDevice);
        cudaMemcpy(bs.prefh_g,   bs.prefh.data(),   gd.kcells*sizeof(TF), cudaMemcpyHostToDevice);

        cudaMemcpy(bs.exnref_g,  bs.exnref.data(),  gd.kcells*sizeof(TF), cudaMemcpyHostToDevice);
        cudaMemcpy(bs.exnrefh_g, bs.exnrefh.data(), gd.kcells*sizeof(TF), cudaMemcpyHostToDevice);

        cudaMemcpy(bs.thvref_g,  bs.thvref.data(),  gd.kcells*sizeof(TF), cudaMemcpyHostToDevice);
        cudaMemcpy(bs.thvrefh_g, bs.thvrefh.data(), gd.kcells*sizeof(TF), cudaMemcpyHostToDevice);

        cudaMemcpy(bs.rhoref_g,  bs.rhoref.data(),  gd.kcells*sizeof(TF), cudaMemcpyHostToDevice);
        cudaMemcpy(bs.rhorefh_g, bs.rhorefh.data(), gd.kcells*sizeof(TF), cudaMemcpyHostToDevice);
    }

    calc_buoyancy_tend_2nd_g<TF><<<gridGPU, blockGPU>>>(
            fields.mt.at("w")->fld_g, fields.sp.at("thl")->fld_g,
            fields.sp.at("qt")->fld_g, bs.thvrefh_g, bs.exnrefh_g, bs.prefh_g,
            gd.istart, gd.jstart, gd.kstart+1,
            gd.iend,   gd.jend,   gd.kend,
            gd.icells, gd.ijcells);
    cuda_check_error();

    cudaDeviceSynchronize();
    stats.calc_tend(*fields.mt.at("w"), tend_name);

}

template<typename TF>
void Thermo_moist<TF>::get_thermo_field_g(
        Field3d<TF>& fld, const std::string& name, const bool cyclic )
{
    auto& gd = grid.get_grid_data();

    const int blocki = gd.ithread_block;
    const int blockj = gd.jthread_block;
    const int gridi  = gd.imax/blocki + (gd.imax%blocki > 0);
    const int gridj  = gd.jmax/blockj + (gd.jmax%blockj > 0);

    dim3 gridGPU (gridi, gridj, gd.kcells);
    dim3 blockGPU(blocki, blockj, 1);

    dim3 gridGPU2 (gridi, gridj, gd.kmax);
    dim3 blockGPU2(blocki, blockj, 1);

    // BvS: getthermofield() is called from subgrid-model, before thermo(), so re-calculate the hydrostatic pressure
    if (bs.swupdatebasestate && (name != "N2"))
    {
        //calc_hydrostatic_pressure_g<TF><<<1, 1>>>(bs.pref_g, bs.prefh_g, bs.exnref_g, bs.exnrefh_g,
        //                                          fields.sp.at("thl")->fld_mean_g, fields.sp.at("qt")->fld_mean_g,
        //                                          gd.z_g, gd.dz_g, gd.dzh_g, bs.pbot, gd.kstart, gd.kend);
        //cuda_check_error();

        // BvS: Calculating hydrostatic pressure on GPU is extremely slow. As temporary solution, copy back mean profiles to host,
        //      calculate pressure there and copy back the required profiles.
        cudaMemcpy(fields.sp.at("thl")->fld_mean.data(), fields.sp.at("thl")->fld_mean_g, gd.kcells*sizeof(TF), cudaMemcpyDeviceToHost);
        cudaMemcpy(fields.sp.at("qt")->fld_mean.data(),  fields.sp.at("qt")->fld_mean_g,  gd.kcells*sizeof(TF), cudaMemcpyDeviceToHost);

        auto tmp = fields.get_tmp();

        calc_base_state(
                bs.pref.data(), bs.prefh.data(),
                &tmp->fld[0*gd.kcells], &tmp->fld[1*gd.kcells],
                &tmp->fld[2*gd.kcells], &tmp->fld[3*gd.kcells],
                bs.exnref.data(), bs.exnrefh.data(),
                fields.sp.at("thl")->fld_mean.data(),
                fields.sp.at("qt")->fld_mean.data(),
                bs.pbot, gd.kstart, gd.kend,
                gd.z.data(), gd.dz.data(), gd.dzh.data());

        fields.release_tmp(tmp);

        // Only full level pressure and bs.exner needed for calculating buoyancy of ql
        cudaMemcpy(bs.pref_g,   bs.pref.data(),     gd.kcells*sizeof(TF), cudaMemcpyHostToDevice);
        cudaMemcpy(bs.prefh_g,  bs.prefh.data(),    gd.kcells*sizeof(TF), cudaMemcpyHostToDevice);
        cudaMemcpy(bs.exnref_g, bs.exnref.data(),   gd.kcells*sizeof(TF), cudaMemcpyHostToDevice);
        cudaMemcpy(bs.exnrefh_g, bs.exnrefh.data(), gd.kcells*sizeof(TF), cudaMemcpyHostToDevice);
    }

    if (name == "b")
    {
        calc_buoyancy_g<TF><<<gridGPU, blockGPU>>>(
            fld.fld_g, fields.sp.at("thl")->fld_g, fields.sp.at("qt")->fld_g,
            bs.thvref_g, bs.pref_g, bs.exnref_g,
            gd.istart,  gd.jstart, gd.kstart,
            gd.iend, gd.jend, gd.kcells,
            gd.icells, gd.ijcells);
        cuda_check_error();
    }
    else if (name == "b_h")
    {
        calc_buoyancy_g<TF><<<gridGPU, blockGPU>>>(
            fld.fld_g, fields.sp.at("thl")->fld_g, fields.sp.at("qt")->fld_g,
            bs.thvrefh_g, bs.prefh_g, bs.exnrefh_g,
            gd.istart,  gd.jstart, gd.kstart,
            gd.iend, gd.jend, gd.kcells,
            gd.icells, gd.ijcells);
        cuda_check_error();
    }
    else if (name == "ql")
    {
        calc_liquid_water_g<TF><<<gridGPU2, blockGPU2>>>(
            fld.fld_g, fields.sp.at("thl")->fld_g, fields.sp.at("qt")->fld_g,
            bs.exnref_g, bs.pref_g,
            gd.istart,  gd.jstart,  gd.kstart,
            gd.iend,    gd.jend,    gd.kend,
            gd.icells, gd.ijcells);
        cuda_check_error();
    }
    else if (name == "ql_h")
    {
        calc_liquid_water_h_g<TF><<<gridGPU2, blockGPU2>>>(
            fld.fld_g, fields.sp.at("thl")->fld_g, fields.sp.at("qt")->fld_g,
            bs.exnrefh_g, bs.prefh_g,
            gd.istart,  gd.jstart,  gd.kstart,
            gd.iend,    gd.jend,    gd.kend,
            gd.icells, gd.ijcells);
        cuda_check_error();
    }
    else if (name == "qi")
    {
        calc_ice_g<TF><<<gridGPU2, blockGPU2>>>(
            fld.fld_g, fields.sp.at("thl")->fld_g, fields.sp.at("qt")->fld_g,
            bs.exnref_g, bs.pref_g,
            gd.istart,  gd.jstart,  gd.kstart,
            gd.iend,    gd.jend,    gd.kend,
            gd.icells, gd.ijcells);
        cuda_check_error();
    }
    else if (name == "ql_qi")
    {
        calc_liquid_and_ice_g<<<gridGPU2, blockGPU2>>>(
            fld.fld_g,
            fields.sp.at("thl")->fld_g,
            fields.sp.at("qt")->fld_g,
            bs.exnref_g, bs.pref_g,
            gd.istart,  gd.jstart,  gd.kstart,
            gd.iend,    gd.jend,    gd.kend,
            gd.icells, gd.ijcells);
        cuda_check_error();
    }
    else if (name == "N2")
    {
<<<<<<< HEAD
        calc_N2_g<<<gridGPU2, blockGPU2>>>(
            fld.fld_g, fields.sp.at("thl")->fld_g,
            bs.thvref_g, gd.dzi_g,
=======
        calc_N2_g<TF><<<gridGPU2, blockGPU2>>>(
            fld.fld_g, fields.sp.at("thl")->fld_g, bs.thvref_g, gd.dzi_g,
>>>>>>> 85877741
            gd.istart,  gd.jstart, gd.kstart,
            gd.iend,    gd.jend,   gd.kend,
            gd.icells, gd.ijcells);
        cuda_check_error();
    }
    else if (name == "thv")
    {
        calc_thv_g<TF><<<gridGPU2, blockGPU2>>>(
            fld.fld_g,
            fields.sp.at("thl")->fld_g,
            fields.sp.at("qt")->fld_g,
            bs.pref_g,
            bs.exnref_g,
            gd.istart, gd.jstart, gd.kstart,
            gd.iend,   gd.jend,   gd.kend,
            gd.icells, gd.ijcells);
        cuda_check_error();
    }
    else
    {
        std::string msg = "get_thermo_field_g \"" + name + "\" not supported";
        throw std::runtime_error(msg);
    }

    if (cyclic)
        boundary_cyclic.exec_g(fld.fld_g);
}

template<typename TF>
TF* Thermo_moist<TF>::get_basestate_fld_g(std::string name)
{
    // BvS TO-DO: change std::string to enum
    if (name == "pref")
        return bs.pref_g;
    else if (name == "prefh")
        return bs.prefh_g;
    else if (name == "exner")
        return bs.exnref_g;
    else if (name == "exnerh")
        return bs.exnrefh_g;
    else if (name == "rhoh")
        return bs.rhorefh_g;
    else if (name == "thvh")
        return bs.thvrefh_g;
    else
    {
        std::string error_message = "Can not get basestate field \"" + name + "\" from thermo_moist";
        throw std::runtime_error(error_message);
    }
}

template<typename TF>
void Thermo_moist<TF>::get_buoyancy_fluxbot_g(Field3d<TF>& bfield)
{
    auto& gd = grid.get_grid_data();

    const int blocki = gd.ithread_block;
    const int blockj = gd.jthread_block;
    const int gridi  = gd.icells/blocki + (gd.icells%blocki > 0);
    const int gridj  = gd.jcells/blockj + (gd.jcells%blockj > 0);

    dim3 gridGPU (gridi, gridj, 1);
    dim3 blockGPU(blocki, blockj, 1);

    calc_buoyancy_flux_bot_g<TF><<<gridGPU, blockGPU>>>(
        bfield.flux_bot_g,
        fields.sp.at("thl")->fld_g, fields.sp.at("thl")->flux_bot_g,
        fields.sp.at("qt")->fld_g, fields.sp.at("qt")->flux_bot_g,
        bs.thvrefh_g, gd.kstart, gd.icells, gd.jcells,
        gd.icells, gd.ijcells);
    cuda_check_error();
}

template<typename TF>
void Thermo_moist<TF>::get_buoyancy_surf_g(Field3d<TF>& bfield)
{
    auto& gd = grid.get_grid_data();

    const int blocki = gd.ithread_block;
    const int blockj = gd.jthread_block;
    const int gridi  = gd.icells/blocki + (gd.icells%blocki > 0);
    const int gridj  = gd.jcells/blockj + (gd.jcells%blockj > 0);

    dim3 gridGPU (gridi, gridj, 1);
    dim3 blockGPU(blocki, blockj, 1);

    calc_buoyancy_bot_g<TF><<<gridGPU, blockGPU>>>(
        bfield.fld_g, bfield.fld_bot_g,
        fields.sp.at("thl")->fld_g, fields.sp.at("thl")->fld_bot_g,
        fields.sp.at("qt")->fld_g, fields.sp.at("qt")->fld_bot_g,
        bs.thvref_g, bs.thvrefh_g, gd.kstart, gd.icells, gd.jcells,
        gd.icells, gd.ijcells);
    cuda_check_error();

    calc_buoyancy_flux_bot_g<TF><<<gridGPU, blockGPU>>>(
        bfield.flux_bot_g,
        fields.sp.at("thl")->fld_g, fields.sp.at("thl")->flux_bot_g,
        fields.sp.at("qt")->fld_g, fields.sp.at("qt")->flux_bot_g,
        bs.thvrefh_g, gd.kstart, gd.icells, gd.jcells,
        gd.icells, gd.ijcells);
    cuda_check_error();
}

template<typename TF>
void Thermo_moist<TF>::get_buoyancy_surf_g(
    TF* const restrict b_bot,
    TF* const restrict thl_bot,
    TF* const restrict qt_bot)
{
    auto& gd = grid.get_grid_data();

    const int blocki = gd.ithread_block;
    const int blockj = gd.jthread_block;
    const int gridi  = gd.icells/blocki + (gd.icells%blocki > 0);
    const int gridj  = gd.jcells/blockj + (gd.jcells%blockj > 0);

    dim3 gridGPU (gridi, gridj);
    dim3 blockGPU(blocki, blockj);

    calc_buoyancy_bot_g<<<gridGPU, blockGPU>>>(
        b_bot, thl_bot, qt_bot,
        bs.thvrefh_g,
        gd.icells, gd.jcells, gd.kstart);
    cuda_check_error();
}

template<typename TF>
void Thermo_moist<TF>::exec_column(Column<TF>& column)
{
    auto& gd = grid.get_grid_data();
    auto output = fields.get_tmp_g();
    const TF no_offset = 0.;

    const int blocki = gd.ithread_block;
    const int blockj = gd.jthread_block;
    const int gridi  = gd.imax/blocki + (gd.imax%blocki > 0);
    const int gridj  = gd.jmax/blockj + (gd.jmax%blockj > 0);
    dim3 gridGPU (gridi, gridj);
    dim3 blockGPU(blocki, blockj);

    get_thermo_field_g(*output, "thv", false);
    column.calc_column("thv", output->fld_g, no_offset);

    // Liquid water
    get_thermo_field_g(*output, "ql", false);

    calc_path_g<TF><<<gridGPU, blockGPU>>>(
        output->fld_bot_g,
        output->fld_g,
        bs.rhoref_g,
        gd.dz_g,
        gd.istart, gd.iend,
        gd.jstart, gd.jend,
        gd.kstart, gd.kend,
        gd.icells, gd.ijcells);

    column.calc_column("ql", output->fld_g, no_offset);
    column.calc_time_series("ql_path", output->fld_bot_g, no_offset);

    // Ice ice baby
    get_thermo_field_g(*output, "qi", false);

    calc_path_g<TF><<<gridGPU, blockGPU>>>(
        output->fld_bot_g,
        output->fld_g,
        bs.rhoref_g,
        gd.dz_g,
        gd.istart, gd.iend,
        gd.jstart, gd.jend,
        gd.kstart, gd.kend,
        gd.icells, gd.ijcells);

    column.calc_column("qi", output->fld_g, no_offset);
    column.calc_time_series("qi_path", output->fld_bot_g, no_offset);

    // Time series
    column.calc_time_series("thl_bot", fields.ap.at("thl")->fld_bot_g, no_offset);
    column.calc_time_series("qt_bot",  fields.ap.at("qt")->fld_bot_g,  no_offset);

    fields.release_tmp_g(output);
}
#endif

#ifdef USECUDA
template<typename TF>
void Thermo_moist<TF>::get_radiation_fields_g(
        Field3d<TF>& T, Field3d<TF>& T_h, Field3d<TF>& qv, Field3d<TF>& clwp, Field3d<TF>& ciwp) const
{
    auto& gd = grid.get_grid_data();

    const int blocki = gd.ithread_block;
    const int blockj = gd.jthread_block;
    const int gridi = gd.imax/blocki + (gd.imax%blocki > 0);
    const int gridj = gd.jmax/blockj + (gd.jmax%blockj > 0);

    dim3 gridGPU(gridi, gridj, gd.ktot+1);
    dim3 blockGPU(blocki, blockj, 1);

    calc_radiation_fields_g<TF><<<gridGPU, blockGPU>>>(
            T.fld_g, T_h.fld_g, qv.fld_g,
            clwp.fld_g, ciwp.fld_g, T_h.fld_bot_g,
            fields.sp.at("thl")->fld_g, fields.sp.at("qt")->fld_g,
            fields.sp.at("thl")->fld_bot_g,
            bs.pref_g, bs.prefh_g,
            gd.istart, gd.iend,
            gd.jstart, gd.jend,
            gd.kstart, gd.kend,
            gd.igc, gd.jgc, gd.kgc,
            gd.icells, gd.ijcells,
            gd.imax, gd.imax*gd.jmax);
    cuda_check_error();
}

template<typename TF>
void Thermo_moist<TF>::get_radiation_columns_g(
    Field3d<TF>& tmp,
    const int* const __restrict__ col_i_g,
    const int* const __restrict__ col_j_g,
    const int n_cols) const
{
    auto& gd = grid.get_grid_data();

    // Get slices from tmp field.
    const int n_full = gd.ktot;
    const int n_half = gd.ktot+1;

    int offset = 0;
    TF* t_lay_a = &tmp.fld_g[offset]; offset += n_cols * n_full;
    TF* t_lev_a = &tmp.fld_g[offset]; offset += n_cols * n_half;
    TF* t_sfc_a = &tmp.fld_g[offset]; offset += n_cols;
    TF* h2o_a   = &tmp.fld_g[offset]; offset += n_cols * n_full;
    TF* clwp_a  = &tmp.fld_g[offset]; offset += n_cols * n_full;
    TF* ciwp_a  = &tmp.fld_g[offset];

    const int blocki = 4;
    const int blockj = 32;
    const int gridi = n_cols/blocki + (n_cols%blocki > 0);
    const int gridj = n_half/blockj + (n_half%blockj > 0);

    dim3 gridGPU(gridi, gridj);
    dim3 blockGPU(blocki, blockj);

    calc_radiation_columns_g<TF><<<gridGPU, blockGPU>>>(
            t_lay_a, t_lev_a, h2o_a, clwp_a, ciwp_a, t_sfc_a,
            fields.sp.at("thl")->fld_g,
            fields.sp.at("qt")->fld_g,
            fields.sp.at("thl")->fld_bot_g,
            bs.pref_g,
            bs.prefh_g,
            col_i_g,
            col_j_g,
            n_cols,
            gd.kgc, gd.kstart, gd.kend,
            gd.icells, gd.ijcells);
    cuda_check_error();
}

template<typename TF>
void Thermo_moist<TF>::get_land_surface_fields_g(
    TF* const __restrict__ T_bot,
    TF* const __restrict__ T_a,
    TF* const __restrict__ vpd,
    TF* const __restrict__ qsat_bot,
    TF* const __restrict__ dqsatdT_bot)
{
    auto& gd = grid.get_grid_data();

    const int blocki = gd.ithread_block;
    const int blockj = gd.jthread_block;
    const int gridi  = gd.imax/blocki + (gd.imax%blocki > 0);
    const int gridj  = gd.jmax/blockj + (gd.jmax%blockj > 0);

    dim3 gridGPU (gridi, gridj, 1);
    dim3 blockGPU(blocki, blockj, 1);

    calc_land_surface_fields<TF><<<gridGPU, blockGPU>>>(
        T_bot, T_a, vpd, qsat_bot, dqsatdT_bot,
        fields.sp.at("thl")->fld_bot_g,
        fields.sp.at("thl")->fld_g,
        fields.sp.at("qt")->fld_g,
        bs.exnref_g, bs.exnrefh_g,
        bs.pref_g, bs.prefh_g,
        gd.istart, gd.iend,
        gd.jstart, gd.jend,
        gd.kstart,
        gd.icells, gd.ijcells);
    cuda_check_error();
}
#endif

template class Thermo_moist<double>;
template class Thermo_moist<float>;<|MERGE_RESOLUTION|>--- conflicted
+++ resolved
@@ -296,8 +296,8 @@
     }
 
     template<typename TF> __global__
-    void calc_N2_g(TF* __restrict__ N2, const TF* __restrict__ th,
-                   const TF* __restrict__ thvref, const TF* __restrict__ dzi,
+    void calc_N2_g(TF* __restrict__ N2, TF* __restrict__ th,
+                   TF* __restrict__ thvref, const TF* __restrict__ dzi,
                    int istart, int jstart, int kstart,
                    int iend,   int jend,   int kend,
                    int jj, int kk)
@@ -622,7 +622,7 @@
                            TF* __restrict__ ex,       TF* __restrict__ exh,
                            TF* __restrict__ thlmean,  TF* __restrict__ qtmean,
                            TF* __restrict__ z,        TF* __restrict__ dz,
-                           const TF* __restrict__ dzi,
+                           TF* __restrict__ dzh,
                            TF pbot, int kstart, int kend)
     {
         TF ql, si, qti, qli;
@@ -959,7 +959,7 @@
     }
     else if (name == "ql_qi")
     {
-        calc_liquid_and_ice_g<<<gridGPU2, blockGPU2>>>(
+        calc_liquid_and_ice_g<TF><<<gridGPU2, blockGPU2>>>(
             fld.fld_g,
             fields.sp.at("thl")->fld_g,
             fields.sp.at("qt")->fld_g,
@@ -971,14 +971,9 @@
     }
     else if (name == "N2")
     {
-<<<<<<< HEAD
-        calc_N2_g<<<gridGPU2, blockGPU2>>>(
+        calc_N2_g<TF><<<gridGPU2, blockGPU2>>>(
             fld.fld_g, fields.sp.at("thl")->fld_g,
             bs.thvref_g, gd.dzi_g,
-=======
-        calc_N2_g<TF><<<gridGPU2, blockGPU2>>>(
-            fld.fld_g, fields.sp.at("thl")->fld_g, bs.thvref_g, gd.dzi_g,
->>>>>>> 85877741
             gd.istart,  gd.jstart, gd.kstart,
             gd.iend,    gd.jend,   gd.kend,
             gd.icells, gd.ijcells);
